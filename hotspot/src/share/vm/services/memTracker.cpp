--- conflicted
+++ resolved
@@ -357,12 +357,6 @@
     }
 
     if (thread != NULL) {
-<<<<<<< HEAD
-      // for a JavaThread, if it is running in native state, we need to transition it to
-      // VM state, so it can stop at safepoint. JavaThread running in VM state does not
-      // need lock to write records.
-=======
->>>>>>> b6cf84a7
       if (thread->is_Java_thread() && ((JavaThread*)thread)->is_safepoint_visible()) {
         JavaThread*      java_thread = static_cast<JavaThread*>(thread);
         JavaThreadState  state = java_thread->thread_state();
