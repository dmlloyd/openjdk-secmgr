/*
 * Copyright (c) 2001, 2015, Oracle and/or its affiliates. All rights reserved.
 * DO NOT ALTER OR REMOVE COPYRIGHT NOTICES OR THIS FILE HEADER.
 *
 * This code is free software; you can redistribute it and/or modify it
 * under the terms of the GNU General Public License version 2 only, as
 * published by the Free Software Foundation.
 *
 * This code is distributed in the hope that it will be useful, but WITHOUT
 * ANY WARRANTY; without even the implied warranty of MERCHANTABILITY or
 * FITNESS FOR A PARTICULAR PURPOSE.  See the GNU General Public License
 * version 2 for more details (a copy is included in the LICENSE file that
 * accompanied this code).
 *
 * You should have received a copy of the GNU General Public License version
 * 2 along with this work; if not, write to the Free Software Foundation,
 * Inc., 51 Franklin St, Fifth Floor, Boston, MA 02110-1301 USA.
 *
 * Please contact Oracle, 500 Oracle Parkway, Redwood Shores, CA 94065 USA
 * or visit www.oracle.com if you need additional information or have any
 * questions.
 *
 */

#include "precompiled.hpp"
#include "gc/g1/concurrentG1Refine.hpp"
#include "gc/g1/concurrentMark.hpp"
#include "gc/g1/concurrentMarkThread.inline.hpp"
#include "gc/g1/g1CollectedHeap.inline.hpp"
#include "gc/g1/g1CollectorPolicy.hpp"
#include "gc/g1/g1ErgoVerbose.hpp"
#include "gc/g1/g1GCPhaseTimes.hpp"
#include "gc/g1/g1Log.hpp"
#include "gc/g1/heapRegion.inline.hpp"
#include "gc/g1/heapRegionRemSet.hpp"
#include "gc/shared/gcPolicyCounters.hpp"
#include "runtime/arguments.hpp"
#include "runtime/java.hpp"
#include "runtime/mutexLocker.hpp"
#include "utilities/debug.hpp"

// Different defaults for different number of GC threads
// They were chosen by running GCOld and SPECjbb on debris with different
//   numbers of GC threads and choosing them based on the results

// all the same
static double rs_length_diff_defaults[] = {
  0.0, 0.0, 0.0, 0.0, 0.0, 0.0, 0.0, 0.0
};

static double cost_per_card_ms_defaults[] = {
  0.01, 0.005, 0.005, 0.003, 0.003, 0.002, 0.002, 0.0015
};

// all the same
static double young_cards_per_entry_ratio_defaults[] = {
  1.0, 1.0, 1.0, 1.0, 1.0, 1.0, 1.0, 1.0
};

static double cost_per_entry_ms_defaults[] = {
  0.015, 0.01, 0.01, 0.008, 0.008, 0.0055, 0.0055, 0.005
};

static double cost_per_byte_ms_defaults[] = {
  0.00006, 0.00003, 0.00003, 0.000015, 0.000015, 0.00001, 0.00001, 0.000009
};

// these should be pretty consistent
static double constant_other_time_ms_defaults[] = {
  5.0, 5.0, 5.0, 5.0, 5.0, 5.0, 5.0, 5.0
};


static double young_other_cost_per_region_ms_defaults[] = {
  0.3, 0.2, 0.2, 0.15, 0.15, 0.12, 0.12, 0.1
};

static double non_young_other_cost_per_region_ms_defaults[] = {
  1.0, 0.7, 0.7, 0.5, 0.5, 0.42, 0.42, 0.30
};

G1CollectorPolicy::G1CollectorPolicy() :
  _predictor(G1ConfidencePercent / 100.0),
  _parallel_gc_threads(ParallelGCThreads),

  _recent_gc_times_ms(new TruncatedSeq(NumPrevPausesForHeuristics)),
  _stop_world_start(0.0),

  _concurrent_mark_remark_times_ms(new TruncatedSeq(NumPrevPausesForHeuristics)),
  _concurrent_mark_cleanup_times_ms(new TruncatedSeq(NumPrevPausesForHeuristics)),

  _alloc_rate_ms_seq(new TruncatedSeq(TruncatedSeqLength)),
  _prev_collection_pause_end_ms(0.0),
  _rs_length_diff_seq(new TruncatedSeq(TruncatedSeqLength)),
  _cost_per_card_ms_seq(new TruncatedSeq(TruncatedSeqLength)),
  _cost_scan_hcc_seq(new TruncatedSeq(TruncatedSeqLength)),
  _young_cards_per_entry_ratio_seq(new TruncatedSeq(TruncatedSeqLength)),
  _mixed_cards_per_entry_ratio_seq(new TruncatedSeq(TruncatedSeqLength)),
  _cost_per_entry_ms_seq(new TruncatedSeq(TruncatedSeqLength)),
  _mixed_cost_per_entry_ms_seq(new TruncatedSeq(TruncatedSeqLength)),
  _cost_per_byte_ms_seq(new TruncatedSeq(TruncatedSeqLength)),
  _cost_per_byte_ms_during_cm_seq(new TruncatedSeq(TruncatedSeqLength)),
  _constant_other_time_ms_seq(new TruncatedSeq(TruncatedSeqLength)),
  _young_other_cost_per_region_ms_seq(new TruncatedSeq(TruncatedSeqLength)),
  _non_young_other_cost_per_region_ms_seq(
                                         new TruncatedSeq(TruncatedSeqLength)),

  _pending_cards_seq(new TruncatedSeq(TruncatedSeqLength)),
  _rs_lengths_seq(new TruncatedSeq(TruncatedSeqLength)),

  _pause_time_target_ms((double) MaxGCPauseMillis),

  _recent_prev_end_times_for_all_gcs_sec(
                                new TruncatedSeq(NumPrevPausesForHeuristics)),

  _recent_avg_pause_time_ratio(0.0),
  _rs_lengths_prediction(0),
  _max_survivor_regions(0),

  _eden_used_bytes_before_gc(0),
  _survivor_used_bytes_before_gc(0),
  _heap_used_bytes_before_gc(0),
  _metaspace_used_bytes_before_gc(0),
  _eden_capacity_bytes_before_gc(0),
  _heap_capacity_bytes_before_gc(0),

  _eden_cset_region_length(0),
  _survivor_cset_region_length(0),
  _old_cset_region_length(0),

  _collection_set(NULL),
  _collection_set_bytes_used_before(0),

  // Incremental CSet attributes
  _inc_cset_build_state(Inactive),
  _inc_cset_head(NULL),
  _inc_cset_tail(NULL),
  _inc_cset_bytes_used_before(0),
  _inc_cset_max_finger(NULL),
  _inc_cset_recorded_rs_lengths(0),
  _inc_cset_recorded_rs_lengths_diffs(0),
  _inc_cset_predicted_elapsed_time_ms(0.0),
  _inc_cset_predicted_elapsed_time_ms_diffs(0.0),

  // add here any more surv rate groups
  _recorded_survivor_regions(0),
  _recorded_survivor_head(NULL),
  _recorded_survivor_tail(NULL),
  _survivors_age_table(true),

  _gc_overhead_perc(0.0) {

  // SurvRateGroups below must be initialized after the predictor because they
  // indirectly use it through this object passed to their constructor.
  _short_lived_surv_rate_group =
    new SurvRateGroup(&_predictor, "Short Lived", G1YoungSurvRateNumRegionsSummary);
  _survivor_surv_rate_group =
    new SurvRateGroup(&_predictor, "Survivor", G1YoungSurvRateNumRegionsSummary);

  // Set up the region size and associated fields. Given that the
  // policy is created before the heap, we have to set this up here,
  // so it's done as soon as possible.

  // It would have been natural to pass initial_heap_byte_size() and
  // max_heap_byte_size() to setup_heap_region_size() but those have
  // not been set up at this point since they should be aligned with
  // the region size. So, there is a circular dependency here. We base
  // the region size on the heap size, but the heap size should be
  // aligned with the region size. To get around this we use the
  // unaligned values for the heap.
  HeapRegion::setup_heap_region_size(InitialHeapSize, MaxHeapSize);
  HeapRegionRemSet::setup_remset_size();

  G1ErgoVerbose::initialize();
  if (PrintAdaptiveSizePolicy) {
    // Currently, we only use a single switch for all the heuristics.
    G1ErgoVerbose::set_enabled(true);
    // Given that we don't currently have a verboseness level
    // parameter, we'll hardcode this to high. This can be easily
    // changed in the future.
    G1ErgoVerbose::set_level(ErgoHigh);
  } else {
    G1ErgoVerbose::set_enabled(false);
  }

  _recent_prev_end_times_for_all_gcs_sec->add(os::elapsedTime());
  _prev_collection_pause_end_ms = os::elapsedTime() * 1000.0;

  _phase_times = new G1GCPhaseTimes(_parallel_gc_threads);

  int index = MIN2(_parallel_gc_threads - 1, 7);

  _rs_length_diff_seq->add(rs_length_diff_defaults[index]);
  _cost_per_card_ms_seq->add(cost_per_card_ms_defaults[index]);
  _cost_scan_hcc_seq->add(0.0);
  _young_cards_per_entry_ratio_seq->add(
                                  young_cards_per_entry_ratio_defaults[index]);
  _cost_per_entry_ms_seq->add(cost_per_entry_ms_defaults[index]);
  _cost_per_byte_ms_seq->add(cost_per_byte_ms_defaults[index]);
  _constant_other_time_ms_seq->add(constant_other_time_ms_defaults[index]);
  _young_other_cost_per_region_ms_seq->add(
                               young_other_cost_per_region_ms_defaults[index]);
  _non_young_other_cost_per_region_ms_seq->add(
                           non_young_other_cost_per_region_ms_defaults[index]);

  // Below, we might need to calculate the pause time target based on
  // the pause interval. When we do so we are going to give G1 maximum
  // flexibility and allow it to do pauses when it needs to. So, we'll
  // arrange that the pause interval to be pause time target + 1 to
  // ensure that a) the pause time target is maximized with respect to
  // the pause interval and b) we maintain the invariant that pause
  // time target < pause interval. If the user does not want this
  // maximum flexibility, they will have to set the pause interval
  // explicitly.

  // First make sure that, if either parameter is set, its value is
  // reasonable.
  if (!FLAG_IS_DEFAULT(MaxGCPauseMillis)) {
    if (MaxGCPauseMillis < 1) {
      vm_exit_during_initialization("MaxGCPauseMillis should be "
                                    "greater than 0");
    }
  }
  if (!FLAG_IS_DEFAULT(GCPauseIntervalMillis)) {
    if (GCPauseIntervalMillis < 1) {
      vm_exit_during_initialization("GCPauseIntervalMillis should be "
                                    "greater than 0");
    }
  }

  // Then, if the pause time target parameter was not set, set it to
  // the default value.
  if (FLAG_IS_DEFAULT(MaxGCPauseMillis)) {
    if (FLAG_IS_DEFAULT(GCPauseIntervalMillis)) {
      // The default pause time target in G1 is 200ms
      FLAG_SET_DEFAULT(MaxGCPauseMillis, 200);
    } else {
      // We do not allow the pause interval to be set without the
      // pause time target
      vm_exit_during_initialization("GCPauseIntervalMillis cannot be set "
                                    "without setting MaxGCPauseMillis");
    }
  }

  // Then, if the interval parameter was not set, set it according to
  // the pause time target (this will also deal with the case when the
  // pause time target is the default value).
  if (FLAG_IS_DEFAULT(GCPauseIntervalMillis)) {
    FLAG_SET_DEFAULT(GCPauseIntervalMillis, MaxGCPauseMillis + 1);
  }

  // Finally, make sure that the two parameters are consistent.
  if (MaxGCPauseMillis >= GCPauseIntervalMillis) {
    char buffer[256];
    jio_snprintf(buffer, 256,
                 "MaxGCPauseMillis (%u) should be less than "
                 "GCPauseIntervalMillis (%u)",
                 MaxGCPauseMillis, GCPauseIntervalMillis);
    vm_exit_during_initialization(buffer);
  }

  double max_gc_time = (double) MaxGCPauseMillis / 1000.0;
  double time_slice  = (double) GCPauseIntervalMillis / 1000.0;
  _mmu_tracker = new G1MMUTrackerQueue(time_slice, max_gc_time);

  // start conservatively (around 50ms is about right)
  _concurrent_mark_remark_times_ms->add(0.05);
  _concurrent_mark_cleanup_times_ms->add(0.20);
  _tenuring_threshold = MaxTenuringThreshold;

  assert(GCTimeRatio > 0,
         "we should have set it to a default value set_g1_gc_flags() "
         "if a user set it to 0");
  _gc_overhead_perc = 100.0 * (1.0 / (1.0 + GCTimeRatio));

  uintx reserve_perc = G1ReservePercent;
  // Put an artificial ceiling on this so that it's not set to a silly value.
  if (reserve_perc > 50) {
    reserve_perc = 50;
    warning("G1ReservePercent is set to a value that is too large, "
            "it's been updated to " UINTX_FORMAT, reserve_perc);
  }
  _reserve_factor = (double) reserve_perc / 100.0;
  // This will be set when the heap is expanded
  // for the first time during initialization.
  _reserve_regions = 0;

  _collectionSetChooser = new CollectionSetChooser();
}

double G1CollectorPolicy::get_new_prediction(TruncatedSeq const* seq) const {
  return _predictor.get_new_prediction(seq);
}

void G1CollectorPolicy::initialize_alignments() {
  _space_alignment = HeapRegion::GrainBytes;
  size_t card_table_alignment = CardTableRS::ct_max_alignment_constraint();
  size_t page_size = UseLargePages ? os::large_page_size() : os::vm_page_size();
  _heap_alignment = MAX3(card_table_alignment, _space_alignment, page_size);
}

void G1CollectorPolicy::initialize_flags() {
  if (G1HeapRegionSize != HeapRegion::GrainBytes) {
    FLAG_SET_ERGO(size_t, G1HeapRegionSize, HeapRegion::GrainBytes);
  }

  if (SurvivorRatio < 1) {
    vm_exit_during_initialization("Invalid survivor ratio specified");
  }
  CollectorPolicy::initialize_flags();
  _young_gen_sizer = new G1YoungGenSizer(); // Must be after call to initialize_flags
}

void G1CollectorPolicy::post_heap_initialize() {
  uintx max_regions = G1CollectedHeap::heap()->max_regions();
  size_t max_young_size = (size_t)_young_gen_sizer->max_young_length(max_regions) * HeapRegion::GrainBytes;
  if (max_young_size != MaxNewSize) {
    FLAG_SET_ERGO(size_t, MaxNewSize, max_young_size);
  }
}

G1CollectorState* G1CollectorPolicy::collector_state() const { return _g1->collector_state(); }

G1YoungGenSizer::G1YoungGenSizer() : _sizer_kind(SizerDefaults), _adaptive_size(true),
        _min_desired_young_length(0), _max_desired_young_length(0) {
  if (FLAG_IS_CMDLINE(NewRatio)) {
    if (FLAG_IS_CMDLINE(NewSize) || FLAG_IS_CMDLINE(MaxNewSize)) {
      warning("-XX:NewSize and -XX:MaxNewSize override -XX:NewRatio");
    } else {
      _sizer_kind = SizerNewRatio;
      _adaptive_size = false;
      return;
    }
  }

  if (NewSize > MaxNewSize) {
    if (FLAG_IS_CMDLINE(MaxNewSize)) {
      warning("NewSize (" SIZE_FORMAT "k) is greater than the MaxNewSize (" SIZE_FORMAT "k). "
              "A new max generation size of " SIZE_FORMAT "k will be used.",
              NewSize/K, MaxNewSize/K, NewSize/K);
    }
    MaxNewSize = NewSize;
  }

  if (FLAG_IS_CMDLINE(NewSize)) {
    _min_desired_young_length = MAX2((uint) (NewSize / HeapRegion::GrainBytes),
                                     1U);
    if (FLAG_IS_CMDLINE(MaxNewSize)) {
      _max_desired_young_length =
                             MAX2((uint) (MaxNewSize / HeapRegion::GrainBytes),
                                  1U);
      _sizer_kind = SizerMaxAndNewSize;
      _adaptive_size = _min_desired_young_length == _max_desired_young_length;
    } else {
      _sizer_kind = SizerNewSizeOnly;
    }
  } else if (FLAG_IS_CMDLINE(MaxNewSize)) {
    _max_desired_young_length =
                             MAX2((uint) (MaxNewSize / HeapRegion::GrainBytes),
                                  1U);
    _sizer_kind = SizerMaxNewSizeOnly;
  }
}

uint G1YoungGenSizer::calculate_default_min_length(uint new_number_of_heap_regions) {
  uint default_value = (new_number_of_heap_regions * G1NewSizePercent) / 100;
  return MAX2(1U, default_value);
}

uint G1YoungGenSizer::calculate_default_max_length(uint new_number_of_heap_regions) {
  uint default_value = (new_number_of_heap_regions * G1MaxNewSizePercent) / 100;
  return MAX2(1U, default_value);
}

void G1YoungGenSizer::recalculate_min_max_young_length(uint number_of_heap_regions, uint* min_young_length, uint* max_young_length) {
  assert(number_of_heap_regions > 0, "Heap must be initialized");

  switch (_sizer_kind) {
    case SizerDefaults:
      *min_young_length = calculate_default_min_length(number_of_heap_regions);
      *max_young_length = calculate_default_max_length(number_of_heap_regions);
      break;
    case SizerNewSizeOnly:
      *max_young_length = calculate_default_max_length(number_of_heap_regions);
      *max_young_length = MAX2(*min_young_length, *max_young_length);
      break;
    case SizerMaxNewSizeOnly:
      *min_young_length = calculate_default_min_length(number_of_heap_regions);
      *min_young_length = MIN2(*min_young_length, *max_young_length);
      break;
    case SizerMaxAndNewSize:
      // Do nothing. Values set on the command line, don't update them at runtime.
      break;
    case SizerNewRatio:
      *min_young_length = number_of_heap_regions / (NewRatio + 1);
      *max_young_length = *min_young_length;
      break;
    default:
      ShouldNotReachHere();
  }

  assert(*min_young_length <= *max_young_length, "Invalid min/max young gen size values");
}

uint G1YoungGenSizer::max_young_length(uint number_of_heap_regions) {
  // We need to pass the desired values because recalculation may not update these
  // values in some cases.
  uint temp = _min_desired_young_length;
  uint result = _max_desired_young_length;
  recalculate_min_max_young_length(number_of_heap_regions, &temp, &result);
  return result;
}

void G1YoungGenSizer::heap_size_changed(uint new_number_of_heap_regions) {
  recalculate_min_max_young_length(new_number_of_heap_regions, &_min_desired_young_length,
          &_max_desired_young_length);
}

void G1CollectorPolicy::init() {
  // Set aside an initial future to_space.
  _g1 = G1CollectedHeap::heap();

  assert(Heap_lock->owned_by_self(), "Locking discipline.");

  initialize_gc_policy_counters();

  if (adaptive_young_list_length()) {
    _young_list_fixed_length = 0;
  } else {
    _young_list_fixed_length = _young_gen_sizer->min_desired_young_length();
  }
  _free_regions_at_end_of_collection = _g1->num_free_regions();

  update_young_list_max_and_target_length();
  // We may immediately start allocating regions and placing them on the
  // collection set list. Initialize the per-collection set info
  start_incremental_cset_building();
}

void G1CollectorPolicy::note_gc_start(uint num_active_workers) {
  phase_times()->note_gc_start(num_active_workers);
}

// Create the jstat counters for the policy.
void G1CollectorPolicy::initialize_gc_policy_counters() {
  _gc_policy_counters = new GCPolicyCounters("GarbageFirst", 1, 3);
}

bool G1CollectorPolicy::predict_will_fit(uint young_length,
                                         double base_time_ms,
                                         uint base_free_regions,
                                         double target_pause_time_ms) const {
  if (young_length >= base_free_regions) {
    // end condition 1: not enough space for the young regions
    return false;
  }

  double accum_surv_rate = accum_yg_surv_rate_pred((int) young_length - 1);
  size_t bytes_to_copy =
               (size_t) (accum_surv_rate * (double) HeapRegion::GrainBytes);
  double copy_time_ms = predict_object_copy_time_ms(bytes_to_copy);
  double young_other_time_ms = predict_young_other_time_ms(young_length);
  double pause_time_ms = base_time_ms + copy_time_ms + young_other_time_ms;
  if (pause_time_ms > target_pause_time_ms) {
    // end condition 2: prediction is over the target pause time
    return false;
  }

  size_t free_bytes = (base_free_regions - young_length) * HeapRegion::GrainBytes;
  if ((2.0 /* magic */ * _predictor.sigma()) * bytes_to_copy > free_bytes) {
    // end condition 3: out-of-space (conservatively!)
    return false;
  }

  // success!
  return true;
}

void G1CollectorPolicy::record_new_heap_size(uint new_number_of_regions) {
  // re-calculate the necessary reserve
  double reserve_regions_d = (double) new_number_of_regions * _reserve_factor;
  // We use ceiling so that if reserve_regions_d is > 0.0 (but
  // smaller than 1.0) we'll get 1.
  _reserve_regions = (uint) ceil(reserve_regions_d);

  _young_gen_sizer->heap_size_changed(new_number_of_regions);
}

uint G1CollectorPolicy::calculate_young_list_desired_min_length(
                                                       uint base_min_length) const {
  uint desired_min_length = 0;
  if (adaptive_young_list_length()) {
    if (_alloc_rate_ms_seq->num() > 3) {
      double now_sec = os::elapsedTime();
      double when_ms = _mmu_tracker->when_max_gc_sec(now_sec) * 1000.0;
      double alloc_rate_ms = predict_alloc_rate_ms();
      desired_min_length = (uint) ceil(alloc_rate_ms * when_ms);
    } else {
      // otherwise we don't have enough info to make the prediction
    }
  }
  desired_min_length += base_min_length;
  // make sure we don't go below any user-defined minimum bound
  return MAX2(_young_gen_sizer->min_desired_young_length(), desired_min_length);
}

uint G1CollectorPolicy::calculate_young_list_desired_max_length() const {
  // Here, we might want to also take into account any additional
  // constraints (i.e., user-defined minimum bound). Currently, we
  // effectively don't set this bound.
  return _young_gen_sizer->max_desired_young_length();
}

void G1CollectorPolicy::update_young_list_max_and_target_length() {
  update_young_list_max_and_target_length(get_new_prediction(_rs_lengths_seq));
}

void G1CollectorPolicy::update_young_list_max_and_target_length(size_t rs_lengths) {
  update_young_list_target_length(rs_lengths);
  update_max_gc_locker_expansion();
}

void G1CollectorPolicy::update_young_list_target_length(size_t rs_lengths) {
  _young_list_target_length = bounded_young_list_target_length(rs_lengths);
}

void G1CollectorPolicy::update_young_list_target_length() {
  update_young_list_target_length(get_new_prediction(_rs_lengths_seq));
}

uint G1CollectorPolicy::bounded_young_list_target_length(size_t rs_lengths) const {
  // Calculate the absolute and desired min bounds.

  // This is how many young regions we already have (currently: the survivors).
  uint base_min_length = recorded_survivor_regions();
  uint desired_min_length = calculate_young_list_desired_min_length(base_min_length);
  // This is the absolute minimum young length. Ensure that we
  // will at least have one eden region available for allocation.
  uint absolute_min_length = base_min_length + MAX2(_g1->young_list()->eden_length(), (uint)1);
  // If we shrank the young list target it should not shrink below the current size.
  desired_min_length = MAX2(desired_min_length, absolute_min_length);
  // Calculate the absolute and desired max bounds.

  // We will try our best not to "eat" into the reserve.
  uint absolute_max_length = 0;
  if (_free_regions_at_end_of_collection > _reserve_regions) {
    absolute_max_length = _free_regions_at_end_of_collection - _reserve_regions;
  }
  uint desired_max_length = calculate_young_list_desired_max_length();
  if (desired_max_length > absolute_max_length) {
    desired_max_length = absolute_max_length;
  }

  uint young_list_target_length = 0;
  if (adaptive_young_list_length()) {
    if (collector_state()->gcs_are_young()) {
      young_list_target_length =
                        calculate_young_list_target_length(rs_lengths,
                                                           base_min_length,
                                                           desired_min_length,
                                                           desired_max_length);
    } else {
      // Don't calculate anything and let the code below bound it to
      // the desired_min_length, i.e., do the next GC as soon as
      // possible to maximize how many old regions we can add to it.
    }
  } else {
    // The user asked for a fixed young gen so we'll fix the young gen
    // whether the next GC is young or mixed.
    young_list_target_length = _young_list_fixed_length;
  }

  // Make sure we don't go over the desired max length, nor under the
  // desired min length. In case they clash, desired_min_length wins
  // which is why that test is second.
  if (young_list_target_length > desired_max_length) {
    young_list_target_length = desired_max_length;
  }
  if (young_list_target_length < desired_min_length) {
    young_list_target_length = desired_min_length;
  }

  assert(young_list_target_length > recorded_survivor_regions(),
         "we should be able to allocate at least one eden region");
  assert(young_list_target_length >= absolute_min_length, "post-condition");

  return young_list_target_length;
}

uint
G1CollectorPolicy::calculate_young_list_target_length(size_t rs_lengths,
                                                     uint base_min_length,
                                                     uint desired_min_length,
                                                     uint desired_max_length) const {
  assert(adaptive_young_list_length(), "pre-condition");
  assert(collector_state()->gcs_are_young(), "only call this for young GCs");

  // In case some edge-condition makes the desired max length too small...
  if (desired_max_length <= desired_min_length) {
    return desired_min_length;
  }

  // We'll adjust min_young_length and max_young_length not to include
  // the already allocated young regions (i.e., so they reflect the
  // min and max eden regions we'll allocate). The base_min_length
  // will be reflected in the predictions by the
  // survivor_regions_evac_time prediction.
  assert(desired_min_length > base_min_length, "invariant");
  uint min_young_length = desired_min_length - base_min_length;
  assert(desired_max_length > base_min_length, "invariant");
  uint max_young_length = desired_max_length - base_min_length;

  double target_pause_time_ms = _mmu_tracker->max_gc_time() * 1000.0;
  double survivor_regions_evac_time = predict_survivor_regions_evac_time();
  size_t pending_cards = (size_t) get_new_prediction(_pending_cards_seq);
  size_t adj_rs_lengths = rs_lengths + predict_rs_length_diff();
  size_t scanned_cards = predict_young_card_num(adj_rs_lengths);
  double base_time_ms =
    predict_base_elapsed_time_ms(pending_cards, scanned_cards) +
    survivor_regions_evac_time;
  uint available_free_regions = _free_regions_at_end_of_collection;
  uint base_free_regions = 0;
  if (available_free_regions > _reserve_regions) {
    base_free_regions = available_free_regions - _reserve_regions;
  }

  // Here, we will make sure that the shortest young length that
  // makes sense fits within the target pause time.

  if (predict_will_fit(min_young_length, base_time_ms,
                       base_free_regions, target_pause_time_ms)) {
    // The shortest young length will fit into the target pause time;
    // we'll now check whether the absolute maximum number of young
    // regions will fit in the target pause time. If not, we'll do
    // a binary search between min_young_length and max_young_length.
    if (predict_will_fit(max_young_length, base_time_ms,
                         base_free_regions, target_pause_time_ms)) {
      // The maximum young length will fit into the target pause time.
      // We are done so set min young length to the maximum length (as
      // the result is assumed to be returned in min_young_length).
      min_young_length = max_young_length;
    } else {
      // The maximum possible number of young regions will not fit within
      // the target pause time so we'll search for the optimal
      // length. The loop invariants are:
      //
      // min_young_length < max_young_length
      // min_young_length is known to fit into the target pause time
      // max_young_length is known not to fit into the target pause time
      //
      // Going into the loop we know the above hold as we've just
      // checked them. Every time around the loop we check whether
      // the middle value between min_young_length and
      // max_young_length fits into the target pause time. If it
      // does, it becomes the new min. If it doesn't, it becomes
      // the new max. This way we maintain the loop invariants.

      assert(min_young_length < max_young_length, "invariant");
      uint diff = (max_young_length - min_young_length) / 2;
      while (diff > 0) {
        uint young_length = min_young_length + diff;
        if (predict_will_fit(young_length, base_time_ms,
                             base_free_regions, target_pause_time_ms)) {
          min_young_length = young_length;
        } else {
          max_young_length = young_length;
        }
        assert(min_young_length <  max_young_length, "invariant");
        diff = (max_young_length - min_young_length) / 2;
      }
      // The results is min_young_length which, according to the
      // loop invariants, should fit within the target pause time.

      // These are the post-conditions of the binary search above:
      assert(min_young_length < max_young_length,
             "otherwise we should have discovered that max_young_length "
             "fits into the pause target and not done the binary search");
      assert(predict_will_fit(min_young_length, base_time_ms,
                              base_free_regions, target_pause_time_ms),
             "min_young_length, the result of the binary search, should "
             "fit into the pause target");
      assert(!predict_will_fit(min_young_length + 1, base_time_ms,
                               base_free_regions, target_pause_time_ms),
             "min_young_length, the result of the binary search, should be "
             "optimal, so no larger length should fit into the pause target");
    }
  } else {
    // Even the minimum length doesn't fit into the pause time
    // target, return it as the result nevertheless.
  }
  return base_min_length + min_young_length;
}

double G1CollectorPolicy::predict_survivor_regions_evac_time() const {
  double survivor_regions_evac_time = 0.0;
  for (HeapRegion * r = _recorded_survivor_head;
       r != NULL && r != _recorded_survivor_tail->get_next_young_region();
       r = r->get_next_young_region()) {
    survivor_regions_evac_time += predict_region_elapsed_time_ms(r, collector_state()->gcs_are_young());
  }
  return survivor_regions_evac_time;
}

void G1CollectorPolicy::revise_young_list_target_length_if_necessary() {
  guarantee( adaptive_young_list_length(), "should not call this otherwise" );

  size_t rs_lengths = _g1->young_list()->sampled_rs_lengths();
  if (rs_lengths > _rs_lengths_prediction) {
    // add 10% to avoid having to recalculate often
    size_t rs_lengths_prediction = rs_lengths * 1100 / 1000;
    update_rs_lengths_prediction(rs_lengths_prediction);

    update_young_list_max_and_target_length(rs_lengths_prediction);
  }
}

void G1CollectorPolicy::update_rs_lengths_prediction() {
  update_rs_lengths_prediction(get_new_prediction(_rs_lengths_seq));
}

void G1CollectorPolicy::update_rs_lengths_prediction(size_t prediction) {
  if (collector_state()->gcs_are_young() && adaptive_young_list_length()) {
    _rs_lengths_prediction = prediction;
  }
}

HeapWord* G1CollectorPolicy::mem_allocate_work(size_t size,
                                               bool is_tlab,
                                               bool* gc_overhead_limit_was_exceeded) {
  guarantee(false, "Not using this policy feature yet.");
  return NULL;
}

// This method controls how a collector handles one or more
// of its generations being fully allocated.
HeapWord* G1CollectorPolicy::satisfy_failed_allocation(size_t size,
                                                       bool is_tlab) {
  guarantee(false, "Not using this policy feature yet.");
  return NULL;
}


#ifndef PRODUCT
bool G1CollectorPolicy::verify_young_ages() {
  HeapRegion* head = _g1->young_list()->first_region();
  return
    verify_young_ages(head, _short_lived_surv_rate_group);
  // also call verify_young_ages on any additional surv rate groups
}

bool
G1CollectorPolicy::verify_young_ages(HeapRegion* head,
                                     SurvRateGroup *surv_rate_group) {
  guarantee( surv_rate_group != NULL, "pre-condition" );

  const char* name = surv_rate_group->name();
  bool ret = true;
  int prev_age = -1;

  for (HeapRegion* curr = head;
       curr != NULL;
       curr = curr->get_next_young_region()) {
    SurvRateGroup* group = curr->surv_rate_group();
    if (group == NULL && !curr->is_survivor()) {
      gclog_or_tty->print_cr("## %s: encountered NULL surv_rate_group", name);
      ret = false;
    }

    if (surv_rate_group == group) {
      int age = curr->age_in_surv_rate_group();

      if (age < 0) {
        gclog_or_tty->print_cr("## %s: encountered negative age", name);
        ret = false;
      }

      if (age <= prev_age) {
        gclog_or_tty->print_cr("## %s: region ages are not strictly increasing "
                               "(%d, %d)", name, age, prev_age);
        ret = false;
      }
      prev_age = age;
    }
  }

  return ret;
}
#endif // PRODUCT

void G1CollectorPolicy::record_full_collection_start() {
  _full_collection_start_sec = os::elapsedTime();
  record_heap_size_info_at_start(true /* full */);
  // Release the future to-space so that it is available for compaction into.
  collector_state()->set_full_collection(true);
}

void G1CollectorPolicy::record_full_collection_end() {
  // Consider this like a collection pause for the purposes of allocation
  // since last pause.
  double end_sec = os::elapsedTime();
  double full_gc_time_sec = end_sec - _full_collection_start_sec;
  double full_gc_time_ms = full_gc_time_sec * 1000.0;

  _trace_old_gen_time_data.record_full_collection(full_gc_time_ms);

  update_recent_gc_times(end_sec, full_gc_time_ms);

  collector_state()->set_full_collection(false);

  // "Nuke" the heuristics that control the young/mixed GC
  // transitions and make sure we start with young GCs after the Full GC.
  collector_state()->set_gcs_are_young(true);
  collector_state()->set_last_young_gc(false);
  collector_state()->set_initiate_conc_mark_if_possible(need_to_start_conc_mark("end of Full GC", 0));
  collector_state()->set_during_initial_mark_pause(false);
  collector_state()->set_in_marking_window(false);
  collector_state()->set_in_marking_window_im(false);

  _short_lived_surv_rate_group->start_adding_regions();
  // also call this on any additional surv rate groups

  record_survivor_regions(0, NULL, NULL);

  _free_regions_at_end_of_collection = _g1->num_free_regions();
  // Reset survivors SurvRateGroup.
  _survivor_surv_rate_group->reset();
  update_young_list_max_and_target_length();
  update_rs_lengths_prediction();
  _collectionSetChooser->clear();
}

void G1CollectorPolicy::record_stop_world_start() {
  _stop_world_start = os::elapsedTime();
}

void G1CollectorPolicy::record_collection_pause_start(double start_time_sec) {
  // We only need to do this here as the policy will only be applied
  // to the GC we're about to start. so, no point is calculating this
  // every time we calculate / recalculate the target young length.
  update_survivors_policy();

  assert(_g1->used() == _g1->recalculate_used(),
         "sanity, used: " SIZE_FORMAT " recalculate_used: " SIZE_FORMAT,
         _g1->used(), _g1->recalculate_used());

  double s_w_t_ms = (start_time_sec - _stop_world_start) * 1000.0;
  _trace_young_gen_time_data.record_start_collection(s_w_t_ms);
  _stop_world_start = 0.0;

  record_heap_size_info_at_start(false /* full */);

  phase_times()->record_cur_collection_start_sec(start_time_sec);
  _pending_cards = _g1->pending_card_num();

  _collection_set_bytes_used_before = 0;
  _bytes_copied_during_gc = 0;

  collector_state()->set_last_gc_was_young(false);

  // do that for any other surv rate groups
  _short_lived_surv_rate_group->stop_adding_regions();
  _survivors_age_table.clear();

  assert( verify_young_ages(), "region age verification" );
}

void G1CollectorPolicy::record_concurrent_mark_init_end(double
                                                   mark_init_elapsed_time_ms) {
  collector_state()->set_during_marking(true);
  assert(!collector_state()->initiate_conc_mark_if_possible(), "we should have cleared it by now");
  collector_state()->set_during_initial_mark_pause(false);
  _cur_mark_stop_world_time_ms = mark_init_elapsed_time_ms;
}

void G1CollectorPolicy::record_concurrent_mark_remark_start() {
  _mark_remark_start_sec = os::elapsedTime();
  collector_state()->set_during_marking(false);
}

void G1CollectorPolicy::record_concurrent_mark_remark_end() {
  double end_time_sec = os::elapsedTime();
  double elapsed_time_ms = (end_time_sec - _mark_remark_start_sec)*1000.0;
  _concurrent_mark_remark_times_ms->add(elapsed_time_ms);
  _cur_mark_stop_world_time_ms += elapsed_time_ms;
  _prev_collection_pause_end_ms += elapsed_time_ms;

  _mmu_tracker->add_pause(_mark_remark_start_sec, end_time_sec);
}

void G1CollectorPolicy::record_concurrent_mark_cleanup_start() {
  _mark_cleanup_start_sec = os::elapsedTime();
}

void G1CollectorPolicy::record_concurrent_mark_cleanup_completed() {
  bool should_continue_with_reclaim = next_gc_should_be_mixed("request last young-only gc",
                                                              "skip last young-only gc");
  collector_state()->set_last_young_gc(should_continue_with_reclaim);
  collector_state()->set_in_marking_window(false);
}

void G1CollectorPolicy::record_concurrent_pause() {
  if (_stop_world_start > 0.0) {
    double yield_ms = (os::elapsedTime() - _stop_world_start) * 1000.0;
    _trace_young_gen_time_data.record_yield_time(yield_ms);
  }
}

double G1CollectorPolicy::average_time_ms(G1GCPhaseTimes::GCParPhases phase) const {
  return phase_times()->average_time_ms(phase);
}

<<<<<<< HEAD
=======
double G1CollectorPolicy::young_other_time_ms() const {
  return phase_times()->young_cset_choice_time_ms() +
         phase_times()->young_free_cset_time_ms();
}

double G1CollectorPolicy::non_young_other_time_ms() const {
  return phase_times()->non_young_cset_choice_time_ms() +
         phase_times()->non_young_free_cset_time_ms();

}

double G1CollectorPolicy::other_time_ms(double pause_time_ms) const {
  return pause_time_ms -
         average_time_ms(G1GCPhaseTimes::UpdateRS) -
         average_time_ms(G1GCPhaseTimes::ScanRS) -
         average_time_ms(G1GCPhaseTimes::ObjCopy) -
         average_time_ms(G1GCPhaseTimes::Termination);
}

double G1CollectorPolicy::constant_other_time_ms(double pause_time_ms) const {
  return other_time_ms(pause_time_ms) - young_other_time_ms() - non_young_other_time_ms();
}

bool G1CollectorPolicy::about_to_start_mixed_phase() const {
  return _g1->concurrent_mark()->cmThread()->during_cycle() || collector_state()->last_young_gc();
}

>>>>>>> eb357d30
bool G1CollectorPolicy::need_to_start_conc_mark(const char* source, size_t alloc_word_size) {
  if (about_to_start_mixed_phase()) {
    return false;
  }

  size_t marking_initiating_used_threshold =
    (_g1->capacity() / 100) * InitiatingHeapOccupancyPercent;
  size_t cur_used_bytes = _g1->non_young_capacity_bytes();
  size_t alloc_byte_size = alloc_word_size * HeapWordSize;

  if ((cur_used_bytes + alloc_byte_size) > marking_initiating_used_threshold) {
    if (collector_state()->gcs_are_young() && !collector_state()->last_young_gc()) {
      ergo_verbose5(ErgoConcCycles,
        "request concurrent cycle initiation",
        ergo_format_reason("occupancy higher than threshold")
        ergo_format_byte("occupancy")
        ergo_format_byte("allocation request")
        ergo_format_byte_perc("threshold")
        ergo_format_str("source"),
        cur_used_bytes,
        alloc_byte_size,
        marking_initiating_used_threshold,
        (double) InitiatingHeapOccupancyPercent,
        source);
      return true;
    } else {
      ergo_verbose5(ErgoConcCycles,
        "do not request concurrent cycle initiation",
        ergo_format_reason("still doing mixed collections")
        ergo_format_byte("occupancy")
        ergo_format_byte("allocation request")
        ergo_format_byte_perc("threshold")
        ergo_format_str("source"),
        cur_used_bytes,
        alloc_byte_size,
        marking_initiating_used_threshold,
        (double) InitiatingHeapOccupancyPercent,
        source);
    }
  }

  return false;
}

// Anything below that is considered to be zero
#define MIN_TIMER_GRANULARITY 0.0000001

void G1CollectorPolicy::record_collection_pause_end(double pause_time_ms, size_t cards_scanned) {
  double end_time_sec = os::elapsedTime();
  assert(_cur_collection_pause_used_regions_at_start >= cset_region_length(),
         "otherwise, the subtraction below does not make sense");
  size_t rs_size =
            _cur_collection_pause_used_regions_at_start - cset_region_length();
  size_t cur_used_bytes = _g1->used();
  assert(cur_used_bytes == _g1->recalculate_used(), "It should!");
  bool last_pause_included_initial_mark = false;
  bool update_stats = !_g1->evacuation_failed();

#ifndef PRODUCT
  if (G1YoungSurvRateVerbose) {
    gclog_or_tty->cr();
    _short_lived_surv_rate_group->print();
    // do that for any other surv rate groups too
  }
#endif // PRODUCT

  last_pause_included_initial_mark = collector_state()->during_initial_mark_pause();
  if (last_pause_included_initial_mark) {
    record_concurrent_mark_init_end(0.0);
  } else {
    maybe_start_marking();
  }

  _mmu_tracker->add_pause(end_time_sec - pause_time_ms/1000.0, end_time_sec);

  if (update_stats) {
    _trace_young_gen_time_data.record_end_collection(pause_time_ms, phase_times());
    // this is where we update the allocation rate of the application
    double app_time_ms =
      (phase_times()->cur_collection_start_sec() * 1000.0 - _prev_collection_pause_end_ms);
    if (app_time_ms < MIN_TIMER_GRANULARITY) {
      // This usually happens due to the timer not having the required
      // granularity. Some Linuxes are the usual culprits.
      // We'll just set it to something (arbitrarily) small.
      app_time_ms = 1.0;
    }
    // We maintain the invariant that all objects allocated by mutator
    // threads will be allocated out of eden regions. So, we can use
    // the eden region number allocated since the previous GC to
    // calculate the application's allocate rate. The only exception
    // to that is humongous objects that are allocated separately. But
    // given that humongous object allocations do not really affect
    // either the pause's duration nor when the next pause will take
    // place we can safely ignore them here.
    uint regions_allocated = eden_cset_region_length();
    double alloc_rate_ms = (double) regions_allocated / app_time_ms;
    _alloc_rate_ms_seq->add(alloc_rate_ms);

    double interval_ms =
      (end_time_sec - _recent_prev_end_times_for_all_gcs_sec->oldest()) * 1000.0;
    update_recent_gc_times(end_time_sec, pause_time_ms);
    _recent_avg_pause_time_ratio = _recent_gc_times_ms->sum()/interval_ms;
    if (recent_avg_pause_time_ratio() < 0.0 ||
        (recent_avg_pause_time_ratio() - 1.0 > 0.0)) {
      // Clip ratio between 0.0 and 1.0, and continue. This will be fixed in
      // CR 6902692 by redoing the manner in which the ratio is incrementally computed.
      if (_recent_avg_pause_time_ratio < 0.0) {
        _recent_avg_pause_time_ratio = 0.0;
      } else {
        assert(_recent_avg_pause_time_ratio - 1.0 > 0.0, "Ctl-point invariant");
        _recent_avg_pause_time_ratio = 1.0;
      }
    }
  }

  bool new_in_marking_window = collector_state()->in_marking_window();
  bool new_in_marking_window_im = false;
  if (last_pause_included_initial_mark) {
    new_in_marking_window = true;
    new_in_marking_window_im = true;
  }

  if (collector_state()->last_young_gc()) {
    // This is supposed to to be the "last young GC" before we start
    // doing mixed GCs. Here we decide whether to start mixed GCs or not.
    assert(!last_pause_included_initial_mark, "The last young GC is not allowed to be an initial mark GC");

    if (next_gc_should_be_mixed("start mixed GCs",
                                "do not start mixed GCs")) {
      collector_state()->set_gcs_are_young(false);
    }

    collector_state()->set_last_young_gc(false);
  }

  if (!collector_state()->last_gc_was_young()) {
    // This is a mixed GC. Here we decide whether to continue doing
    // mixed GCs or not.

    if (!next_gc_should_be_mixed("continue mixed GCs",
                                 "do not continue mixed GCs")) {
      collector_state()->set_gcs_are_young(true);

      maybe_start_marking();
    }
  }

  _short_lived_surv_rate_group->start_adding_regions();
  // Do that for any other surv rate groups

  if (update_stats) {
    double cost_per_card_ms = 0.0;
    double cost_scan_hcc = average_time_ms(G1GCPhaseTimes::ScanHCC);
    if (_pending_cards > 0) {
      cost_per_card_ms = (average_time_ms(G1GCPhaseTimes::UpdateRS) - cost_scan_hcc) / (double) _pending_cards;
      _cost_per_card_ms_seq->add(cost_per_card_ms);
    }
    _cost_scan_hcc_seq->add(cost_scan_hcc);

    double cost_per_entry_ms = 0.0;
    if (cards_scanned > 10) {
      cost_per_entry_ms = average_time_ms(G1GCPhaseTimes::ScanRS) / (double) cards_scanned;
      if (collector_state()->last_gc_was_young()) {
        _cost_per_entry_ms_seq->add(cost_per_entry_ms);
      } else {
        _mixed_cost_per_entry_ms_seq->add(cost_per_entry_ms);
      }
    }

    if (_max_rs_lengths > 0) {
      double cards_per_entry_ratio =
        (double) cards_scanned / (double) _max_rs_lengths;
      if (collector_state()->last_gc_was_young()) {
        _young_cards_per_entry_ratio_seq->add(cards_per_entry_ratio);
      } else {
        _mixed_cards_per_entry_ratio_seq->add(cards_per_entry_ratio);
      }
    }

    // This is defensive. For a while _max_rs_lengths could get
    // smaller than _recorded_rs_lengths which was causing
    // rs_length_diff to get very large and mess up the RSet length
    // predictions. The reason was unsafe concurrent updates to the
    // _inc_cset_recorded_rs_lengths field which the code below guards
    // against (see CR 7118202). This bug has now been fixed (see CR
    // 7119027). However, I'm still worried that
    // _inc_cset_recorded_rs_lengths might still end up somewhat
    // inaccurate. The concurrent refinement thread calculates an
    // RSet's length concurrently with other CR threads updating it
    // which might cause it to calculate the length incorrectly (if,
    // say, it's in mid-coarsening). So I'll leave in the defensive
    // conditional below just in case.
    size_t rs_length_diff = 0;
    if (_max_rs_lengths > _recorded_rs_lengths) {
      rs_length_diff = _max_rs_lengths - _recorded_rs_lengths;
    }
    _rs_length_diff_seq->add((double) rs_length_diff);

    size_t freed_bytes = _heap_used_bytes_before_gc - cur_used_bytes;
    size_t copied_bytes = _collection_set_bytes_used_before - freed_bytes;
    double cost_per_byte_ms = 0.0;

    if (copied_bytes > 0) {
      cost_per_byte_ms = average_time_ms(G1GCPhaseTimes::ObjCopy) / (double) copied_bytes;
      if (collector_state()->in_marking_window()) {
        _cost_per_byte_ms_during_cm_seq->add(cost_per_byte_ms);
      } else {
        _cost_per_byte_ms_seq->add(cost_per_byte_ms);
      }
    }

<<<<<<< HEAD
    double all_other_time_ms = pause_time_ms -
      (average_time_ms(G1GCPhaseTimes::UpdateRS) + average_time_ms(G1GCPhaseTimes::ScanRS) +
       average_time_ms(G1GCPhaseTimes::ObjCopy)  + average_time_ms(G1GCPhaseTimes::Termination));

    double young_other_time_ms = 0.0;
=======
>>>>>>> eb357d30
    if (young_cset_region_length() > 0) {
      _young_other_cost_per_region_ms_seq->add(young_other_time_ms() /
                                               young_cset_region_length());
    }

    if (old_cset_region_length() > 0) {
      _non_young_other_cost_per_region_ms_seq->add(non_young_other_time_ms() /
                                                   old_cset_region_length());
    }

    _constant_other_time_ms_seq->add(constant_other_time_ms(pause_time_ms));

    _pending_cards_seq->add((double) _pending_cards);
    _rs_lengths_seq->add((double) _max_rs_lengths);
  }

  collector_state()->set_in_marking_window(new_in_marking_window);
  collector_state()->set_in_marking_window_im(new_in_marking_window_im);
  _free_regions_at_end_of_collection = _g1->num_free_regions();
  update_young_list_max_and_target_length();
  update_rs_lengths_prediction();

  // Note that _mmu_tracker->max_gc_time() returns the time in seconds.
  double update_rs_time_goal_ms = _mmu_tracker->max_gc_time() * MILLIUNITS * G1RSetUpdatingPauseTimePercent / 100.0;

  double scan_hcc_time_ms = average_time_ms(G1GCPhaseTimes::ScanHCC);

  if (update_rs_time_goal_ms < scan_hcc_time_ms) {
    ergo_verbose2(ErgoTiming,
                  "adjust concurrent refinement thresholds",
                  ergo_format_reason("Scanning the HCC expected to take longer than Update RS time goal")
                  ergo_format_ms("Update RS time goal")
                  ergo_format_ms("Scan HCC time"),
                  update_rs_time_goal_ms,
                  scan_hcc_time_ms);

    update_rs_time_goal_ms = 0;
  } else {
    update_rs_time_goal_ms -= scan_hcc_time_ms;
  }
  adjust_concurrent_refinement(average_time_ms(G1GCPhaseTimes::UpdateRS) - scan_hcc_time_ms,
                               phase_times()->sum_thread_work_items(G1GCPhaseTimes::UpdateRS),
                               update_rs_time_goal_ms);

  _collectionSetChooser->verify();
}

#define EXT_SIZE_FORMAT "%.1f%s"
#define EXT_SIZE_PARAMS(bytes)                                  \
  byte_size_in_proper_unit((double)(bytes)),                    \
  proper_unit_for_byte_size((bytes))

void G1CollectorPolicy::record_heap_size_info_at_start(bool full) {
  YoungList* young_list = _g1->young_list();
  _eden_used_bytes_before_gc = young_list->eden_used_bytes();
  _survivor_used_bytes_before_gc = young_list->survivor_used_bytes();
  _heap_capacity_bytes_before_gc = _g1->capacity();
  _heap_used_bytes_before_gc = _g1->used();
  _cur_collection_pause_used_regions_at_start = _g1->num_used_regions();

  _eden_capacity_bytes_before_gc =
         (_young_list_target_length * HeapRegion::GrainBytes) - _survivor_used_bytes_before_gc;

  if (full) {
    _metaspace_used_bytes_before_gc = MetaspaceAux::used_bytes();
  }
}

void G1CollectorPolicy::print_heap_transition(size_t bytes_before) const {
  size_t bytes_after = _g1->used();
  size_t capacity = _g1->capacity();

  gclog_or_tty->print(" " SIZE_FORMAT "%s->" SIZE_FORMAT "%s(" SIZE_FORMAT "%s)",
      byte_size_in_proper_unit(bytes_before),
      proper_unit_for_byte_size(bytes_before),
      byte_size_in_proper_unit(bytes_after),
      proper_unit_for_byte_size(bytes_after),
      byte_size_in_proper_unit(capacity),
      proper_unit_for_byte_size(capacity));
}

void G1CollectorPolicy::print_heap_transition() const {
  print_heap_transition(_heap_used_bytes_before_gc);
}

void G1CollectorPolicy::print_detailed_heap_transition(bool full) const {
  YoungList* young_list = _g1->young_list();

  size_t eden_used_bytes_after_gc = young_list->eden_used_bytes();
  size_t survivor_used_bytes_after_gc = young_list->survivor_used_bytes();
  size_t heap_used_bytes_after_gc = _g1->used();

  size_t heap_capacity_bytes_after_gc = _g1->capacity();
  size_t eden_capacity_bytes_after_gc =
    (_young_list_target_length * HeapRegion::GrainBytes) - survivor_used_bytes_after_gc;

  gclog_or_tty->print(
    "   [Eden: " EXT_SIZE_FORMAT "(" EXT_SIZE_FORMAT ")->" EXT_SIZE_FORMAT "(" EXT_SIZE_FORMAT ") "
    "Survivors: " EXT_SIZE_FORMAT "->" EXT_SIZE_FORMAT " "
    "Heap: " EXT_SIZE_FORMAT "(" EXT_SIZE_FORMAT ")->"
    EXT_SIZE_FORMAT "(" EXT_SIZE_FORMAT ")]",
    EXT_SIZE_PARAMS(_eden_used_bytes_before_gc),
    EXT_SIZE_PARAMS(_eden_capacity_bytes_before_gc),
    EXT_SIZE_PARAMS(eden_used_bytes_after_gc),
    EXT_SIZE_PARAMS(eden_capacity_bytes_after_gc),
    EXT_SIZE_PARAMS(_survivor_used_bytes_before_gc),
    EXT_SIZE_PARAMS(survivor_used_bytes_after_gc),
    EXT_SIZE_PARAMS(_heap_used_bytes_before_gc),
    EXT_SIZE_PARAMS(_heap_capacity_bytes_before_gc),
    EXT_SIZE_PARAMS(heap_used_bytes_after_gc),
    EXT_SIZE_PARAMS(heap_capacity_bytes_after_gc));

  if (full) {
    MetaspaceAux::print_metaspace_change(_metaspace_used_bytes_before_gc);
  }

  gclog_or_tty->cr();
}

void G1CollectorPolicy::print_phases(double pause_time_sec) {
  phase_times()->print(pause_time_sec);
}

void G1CollectorPolicy::adjust_concurrent_refinement(double update_rs_time,
                                                     double update_rs_processed_buffers,
                                                     double goal_ms) {
  DirtyCardQueueSet& dcqs = JavaThread::dirty_card_queue_set();
  ConcurrentG1Refine *cg1r = G1CollectedHeap::heap()->concurrent_g1_refine();

  if (G1UseAdaptiveConcRefinement) {
    const int k_gy = 3, k_gr = 6;
    const double inc_k = 1.1, dec_k = 0.9;

    int g = cg1r->green_zone();
    if (update_rs_time > goal_ms) {
      g = (int)(g * dec_k);  // Can become 0, that's OK. That would mean a mutator-only processing.
    } else {
      if (update_rs_time < goal_ms && update_rs_processed_buffers > g) {
        g = (int)MAX2(g * inc_k, g + 1.0);
      }
    }
    // Change the refinement threads params
    cg1r->set_green_zone(g);
    cg1r->set_yellow_zone(g * k_gy);
    cg1r->set_red_zone(g * k_gr);
    cg1r->reinitialize_threads();

    int processing_threshold_delta = MAX2((int)(cg1r->green_zone() * _predictor.sigma()), 1);
    int processing_threshold = MIN2(cg1r->green_zone() + processing_threshold_delta,
                                    cg1r->yellow_zone());
    // Change the barrier params
    dcqs.set_process_completed_threshold(processing_threshold);
    dcqs.set_max_completed_queue(cg1r->red_zone());
  }

  int curr_queue_size = dcqs.completed_buffers_num();
  if (curr_queue_size >= cg1r->yellow_zone()) {
    dcqs.set_completed_queue_padding(curr_queue_size);
  } else {
    dcqs.set_completed_queue_padding(0);
  }
  dcqs.notify_if_necessary();
}

size_t G1CollectorPolicy::predict_rs_length_diff() const {
  return (size_t) get_new_prediction(_rs_length_diff_seq);
}

double G1CollectorPolicy::predict_alloc_rate_ms() const {
  return get_new_prediction(_alloc_rate_ms_seq);
}

double G1CollectorPolicy::predict_cost_per_card_ms() const {
  return get_new_prediction(_cost_per_card_ms_seq);
}

double G1CollectorPolicy::predict_scan_hcc_ms() const {
  return get_new_prediction(_cost_scan_hcc_seq);
}

double G1CollectorPolicy::predict_rs_update_time_ms(size_t pending_cards) const {
  return pending_cards * predict_cost_per_card_ms() + predict_scan_hcc_ms();
}

double G1CollectorPolicy::predict_young_cards_per_entry_ratio() const {
  return get_new_prediction(_young_cards_per_entry_ratio_seq);
}

double G1CollectorPolicy::predict_mixed_cards_per_entry_ratio() const {
  if (_mixed_cards_per_entry_ratio_seq->num() < 2) {
    return predict_young_cards_per_entry_ratio();
  } else {
    return get_new_prediction(_mixed_cards_per_entry_ratio_seq);
  }
}

size_t G1CollectorPolicy::predict_young_card_num(size_t rs_length) const {
  return (size_t) (rs_length * predict_young_cards_per_entry_ratio());
}

size_t G1CollectorPolicy::predict_non_young_card_num(size_t rs_length) const {
  return (size_t)(rs_length * predict_mixed_cards_per_entry_ratio());
}

double G1CollectorPolicy::predict_rs_scan_time_ms(size_t card_num) const {
  if (collector_state()->gcs_are_young()) {
    return card_num * get_new_prediction(_cost_per_entry_ms_seq);
  } else {
    return predict_mixed_rs_scan_time_ms(card_num);
  }
}

double G1CollectorPolicy::predict_mixed_rs_scan_time_ms(size_t card_num) const {
  if (_mixed_cost_per_entry_ms_seq->num() < 3) {
    return card_num * get_new_prediction(_cost_per_entry_ms_seq);
  } else {
    return card_num * get_new_prediction(_mixed_cost_per_entry_ms_seq);
  }
}

double G1CollectorPolicy::predict_object_copy_time_ms_during_cm(size_t bytes_to_copy) const {
  if (_cost_per_byte_ms_during_cm_seq->num() < 3) {
    return (1.1 * bytes_to_copy) * get_new_prediction(_cost_per_byte_ms_seq);
  } else {
    return bytes_to_copy * get_new_prediction(_cost_per_byte_ms_during_cm_seq);
  }
}

double G1CollectorPolicy::predict_object_copy_time_ms(size_t bytes_to_copy) const {
  if (collector_state()->during_concurrent_mark()) {
    return predict_object_copy_time_ms_during_cm(bytes_to_copy);
  } else {
    return bytes_to_copy * get_new_prediction(_cost_per_byte_ms_seq);
  }
}

double G1CollectorPolicy::predict_constant_other_time_ms() const {
  return get_new_prediction(_constant_other_time_ms_seq);
}

double G1CollectorPolicy::predict_young_other_time_ms(size_t young_num) const {
  return young_num * get_new_prediction(_young_other_cost_per_region_ms_seq);
}

double G1CollectorPolicy::predict_non_young_other_time_ms(size_t non_young_num) const {
  return non_young_num * get_new_prediction(_non_young_other_cost_per_region_ms_seq);
}

double G1CollectorPolicy::predict_remark_time_ms() const {
  return get_new_prediction(_concurrent_mark_remark_times_ms);
}

double G1CollectorPolicy::predict_cleanup_time_ms() const {
  return get_new_prediction(_concurrent_mark_cleanup_times_ms);
}

double G1CollectorPolicy::predict_yg_surv_rate(int age, SurvRateGroup* surv_rate_group) const {
  TruncatedSeq* seq = surv_rate_group->get_seq(age);
  guarantee(seq->num() > 0, "There should be some young gen survivor samples available. Tried to access with age %d", age);
  double pred = get_new_prediction(seq);
  if (pred > 1.0) {
    pred = 1.0;
  }
  return pred;
}

double G1CollectorPolicy::predict_yg_surv_rate(int age) const {
  return predict_yg_surv_rate(age, _short_lived_surv_rate_group);
}

double G1CollectorPolicy::accum_yg_surv_rate_pred(int age) const {
  return _short_lived_surv_rate_group->accum_surv_rate_pred(age);
}

double G1CollectorPolicy::predict_base_elapsed_time_ms(size_t pending_cards,
                                                       size_t scanned_cards) const {
  return
    predict_rs_update_time_ms(pending_cards) +
    predict_rs_scan_time_ms(scanned_cards) +
    predict_constant_other_time_ms();
}

double G1CollectorPolicy::predict_base_elapsed_time_ms(size_t pending_cards) const {
  size_t rs_length = predict_rs_length_diff();
  size_t card_num;
  if (collector_state()->gcs_are_young()) {
    card_num = predict_young_card_num(rs_length);
  } else {
    card_num = predict_non_young_card_num(rs_length);
  }
  return predict_base_elapsed_time_ms(pending_cards, card_num);
}

size_t G1CollectorPolicy::predict_bytes_to_copy(HeapRegion* hr) const {
  size_t bytes_to_copy;
  if (hr->is_marked())
    bytes_to_copy = hr->max_live_bytes();
  else {
    assert(hr->is_young() && hr->age_in_surv_rate_group() != -1, "invariant");
    int age = hr->age_in_surv_rate_group();
    double yg_surv_rate = predict_yg_surv_rate(age, hr->surv_rate_group());
    bytes_to_copy = (size_t) (hr->used() * yg_surv_rate);
  }
  return bytes_to_copy;
}

double G1CollectorPolicy::predict_region_elapsed_time_ms(HeapRegion* hr,
                                                         bool for_young_gc) const {
  size_t rs_length = hr->rem_set()->occupied();
  size_t card_num;

  // Predicting the number of cards is based on which type of GC
  // we're predicting for.
  if (for_young_gc) {
    card_num = predict_young_card_num(rs_length);
  } else {
    card_num = predict_non_young_card_num(rs_length);
  }
  size_t bytes_to_copy = predict_bytes_to_copy(hr);

  double region_elapsed_time_ms =
    predict_rs_scan_time_ms(card_num) +
    predict_object_copy_time_ms(bytes_to_copy);

  // The prediction of the "other" time for this region is based
  // upon the region type and NOT the GC type.
  if (hr->is_young()) {
    region_elapsed_time_ms += predict_young_other_time_ms(1);
  } else {
    region_elapsed_time_ms += predict_non_young_other_time_ms(1);
  }
  return region_elapsed_time_ms;
}

void G1CollectorPolicy::init_cset_region_lengths(uint eden_cset_region_length,
                                                 uint survivor_cset_region_length) {
  _eden_cset_region_length     = eden_cset_region_length;
  _survivor_cset_region_length = survivor_cset_region_length;
  _old_cset_region_length      = 0;
}

void G1CollectorPolicy::set_recorded_rs_lengths(size_t rs_lengths) {
  _recorded_rs_lengths = rs_lengths;
}

void G1CollectorPolicy::update_recent_gc_times(double end_time_sec,
                                               double elapsed_ms) {
  _recent_gc_times_ms->add(elapsed_ms);
  _recent_prev_end_times_for_all_gcs_sec->add(end_time_sec);
  _prev_collection_pause_end_ms = end_time_sec * 1000.0;
}

size_t G1CollectorPolicy::expansion_amount() const {
  double recent_gc_overhead = recent_avg_pause_time_ratio() * 100.0;
  double threshold = _gc_overhead_perc;
  if (recent_gc_overhead > threshold) {
    // We will double the existing space, or take
    // G1ExpandByPercentOfAvailable % of the available expansion
    // space, whichever is smaller, bounded below by a minimum
    // expansion (unless that's all that's left.)
    const size_t min_expand_bytes = 1*M;
    size_t reserved_bytes = _g1->max_capacity();
    size_t committed_bytes = _g1->capacity();
    size_t uncommitted_bytes = reserved_bytes - committed_bytes;
    size_t expand_bytes;
    size_t expand_bytes_via_pct =
      uncommitted_bytes * G1ExpandByPercentOfAvailable / 100;
    expand_bytes = MIN2(expand_bytes_via_pct, committed_bytes);
    expand_bytes = MAX2(expand_bytes, min_expand_bytes);
    expand_bytes = MIN2(expand_bytes, uncommitted_bytes);

    ergo_verbose5(ErgoHeapSizing,
                  "attempt heap expansion",
                  ergo_format_reason("recent GC overhead higher than "
                                     "threshold after GC")
                  ergo_format_perc("recent GC overhead")
                  ergo_format_perc("threshold")
                  ergo_format_byte("uncommitted")
                  ergo_format_byte_perc("calculated expansion amount"),
                  recent_gc_overhead, threshold,
                  uncommitted_bytes,
                  expand_bytes_via_pct, (double) G1ExpandByPercentOfAvailable);

    return expand_bytes;
  } else {
    return 0;
  }
}

void G1CollectorPolicy::print_tracing_info() const {
  _trace_young_gen_time_data.print();
  _trace_old_gen_time_data.print();
}

void G1CollectorPolicy::print_yg_surv_rate_info() const {
#ifndef PRODUCT
  _short_lived_surv_rate_group->print_surv_rate_summary();
  // add this call for any other surv rate groups
#endif // PRODUCT
}

bool G1CollectorPolicy::is_young_list_full() const {
  uint young_list_length = _g1->young_list()->length();
  uint young_list_target_length = _young_list_target_length;
  return young_list_length >= young_list_target_length;
}

bool G1CollectorPolicy::can_expand_young_list() const {
  uint young_list_length = _g1->young_list()->length();
  uint young_list_max_length = _young_list_max_length;
  return young_list_length < young_list_max_length;
}

void G1CollectorPolicy::update_max_gc_locker_expansion() {
  uint expansion_region_num = 0;
  if (GCLockerEdenExpansionPercent > 0) {
    double perc = (double) GCLockerEdenExpansionPercent / 100.0;
    double expansion_region_num_d = perc * (double) _young_list_target_length;
    // We use ceiling so that if expansion_region_num_d is > 0.0 (but
    // less than 1.0) we'll get 1.
    expansion_region_num = (uint) ceil(expansion_region_num_d);
  } else {
    assert(expansion_region_num == 0, "sanity");
  }
  _young_list_max_length = _young_list_target_length + expansion_region_num;
  assert(_young_list_target_length <= _young_list_max_length, "post-condition");
}

// Calculates survivor space parameters.
void G1CollectorPolicy::update_survivors_policy() {
  double max_survivor_regions_d =
                 (double) _young_list_target_length / (double) SurvivorRatio;
  // We use ceiling so that if max_survivor_regions_d is > 0.0 (but
  // smaller than 1.0) we'll get 1.
  _max_survivor_regions = (uint) ceil(max_survivor_regions_d);

  _tenuring_threshold = _survivors_age_table.compute_tenuring_threshold(
        HeapRegion::GrainWords * _max_survivor_regions, counters());
}

bool G1CollectorPolicy::force_initial_mark_if_outside_cycle(GCCause::Cause gc_cause) {
  // We actually check whether we are marking here and not if we are in a
  // reclamation phase. This means that we will schedule a concurrent mark
  // even while we are still in the process of reclaiming memory.
  bool during_cycle = _g1->concurrent_mark()->cmThread()->during_cycle();
  if (!during_cycle) {
    ergo_verbose1(ErgoConcCycles,
                  "request concurrent cycle initiation",
                  ergo_format_reason("requested by GC cause")
                  ergo_format_str("GC cause"),
                  GCCause::to_string(gc_cause));
    collector_state()->set_initiate_conc_mark_if_possible(true);
    return true;
  } else {
    ergo_verbose1(ErgoConcCycles,
                  "do not request concurrent cycle initiation",
                  ergo_format_reason("concurrent cycle already in progress")
                  ergo_format_str("GC cause"),
                  GCCause::to_string(gc_cause));
    return false;
  }
}

void G1CollectorPolicy::decide_on_conc_mark_initiation() {
  // We are about to decide on whether this pause will be an
  // initial-mark pause.

  // First, collector_state()->during_initial_mark_pause() should not be already set. We
  // will set it here if we have to. However, it should be cleared by
  // the end of the pause (it's only set for the duration of an
  // initial-mark pause).
  assert(!collector_state()->during_initial_mark_pause(), "pre-condition");

  if (collector_state()->initiate_conc_mark_if_possible()) {
    // We had noticed on a previous pause that the heap occupancy has
    // gone over the initiating threshold and we should start a
    // concurrent marking cycle. So we might initiate one.

    if (!about_to_start_mixed_phase() && collector_state()->gcs_are_young()) {
      // Initiate a new initial mark only if there is no marking or reclamation going
      // on.

      collector_state()->set_during_initial_mark_pause(true);
      // And we can now clear initiate_conc_mark_if_possible() as
      // we've already acted on it.
      collector_state()->set_initiate_conc_mark_if_possible(false);

      ergo_verbose0(ErgoConcCycles,
                  "initiate concurrent cycle",
                  ergo_format_reason("concurrent cycle initiation requested"));
    } else {
      // The concurrent marking thread is still finishing up the
      // previous cycle. If we start one right now the two cycles
      // overlap. In particular, the concurrent marking thread might
      // be in the process of clearing the next marking bitmap (which
      // we will use for the next cycle if we start one). Starting a
      // cycle now will be bad given that parts of the marking
      // information might get cleared by the marking thread. And we
      // cannot wait for the marking thread to finish the cycle as it
      // periodically yields while clearing the next marking bitmap
      // and, if it's in a yield point, it's waiting for us to
      // finish. So, at this point we will not start a cycle and we'll
      // let the concurrent marking thread complete the last one.
      ergo_verbose0(ErgoConcCycles,
                    "do not initiate concurrent cycle",
                    ergo_format_reason("concurrent cycle already in progress"));
    }
  }
}

class ParKnownGarbageHRClosure: public HeapRegionClosure {
  G1CollectedHeap* _g1h;
  CSetChooserParUpdater _cset_updater;

public:
  ParKnownGarbageHRClosure(CollectionSetChooser* hrSorted,
                           uint chunk_size) :
    _g1h(G1CollectedHeap::heap()),
    _cset_updater(hrSorted, true /* parallel */, chunk_size) { }

  bool doHeapRegion(HeapRegion* r) {
    // Do we have any marking information for this region?
    if (r->is_marked()) {
      // We will skip any region that's currently used as an old GC
      // alloc region (we should not consider those for collection
      // before we fill them up).
      if (_cset_updater.should_add(r) && !_g1h->is_old_gc_alloc_region(r)) {
        _cset_updater.add_region(r);
      }
    }
    return false;
  }
};

class ParKnownGarbageTask: public AbstractGangTask {
  CollectionSetChooser* _hrSorted;
  uint _chunk_size;
  G1CollectedHeap* _g1;
  HeapRegionClaimer _hrclaimer;

public:
  ParKnownGarbageTask(CollectionSetChooser* hrSorted, uint chunk_size, uint n_workers) :
      AbstractGangTask("ParKnownGarbageTask"),
      _hrSorted(hrSorted), _chunk_size(chunk_size),
      _g1(G1CollectedHeap::heap()), _hrclaimer(n_workers) {}

  void work(uint worker_id) {
    ParKnownGarbageHRClosure parKnownGarbageCl(_hrSorted, _chunk_size);
    _g1->heap_region_par_iterate(&parKnownGarbageCl, worker_id, &_hrclaimer);
  }
};

uint G1CollectorPolicy::calculate_parallel_work_chunk_size(uint n_workers, uint n_regions) const {
  assert(n_workers > 0, "Active gc workers should be greater than 0");
  const uint overpartition_factor = 4;
  const uint min_chunk_size = MAX2(n_regions / n_workers, 1U);
  return MAX2(n_regions / (n_workers * overpartition_factor), min_chunk_size);
}

void
G1CollectorPolicy::record_concurrent_mark_cleanup_end() {
  _collectionSetChooser->clear();

  WorkGang* workers = _g1->workers();
  uint n_workers = workers->active_workers();

  uint n_regions = _g1->num_regions();
  uint chunk_size = calculate_parallel_work_chunk_size(n_workers, n_regions);
  _collectionSetChooser->prepare_for_par_region_addition(n_workers, n_regions, chunk_size);
  ParKnownGarbageTask par_known_garbage_task(_collectionSetChooser, chunk_size, n_workers);
  workers->run_task(&par_known_garbage_task);

  _collectionSetChooser->sort_regions();

  double end_sec = os::elapsedTime();
  double elapsed_time_ms = (end_sec - _mark_cleanup_start_sec) * 1000.0;
  _concurrent_mark_cleanup_times_ms->add(elapsed_time_ms);
  _cur_mark_stop_world_time_ms += elapsed_time_ms;
  _prev_collection_pause_end_ms += elapsed_time_ms;
  _mmu_tracker->add_pause(_mark_cleanup_start_sec, end_sec);
}

// Add the heap region at the head of the non-incremental collection set
void G1CollectorPolicy::add_old_region_to_cset(HeapRegion* hr) {
  assert(_inc_cset_build_state == Active, "Precondition");
  assert(hr->is_old(), "the region should be old");

  assert(!hr->in_collection_set(), "should not already be in the CSet");
  _g1->register_old_region_with_cset(hr);
  hr->set_next_in_collection_set(_collection_set);
  _collection_set = hr;
  _collection_set_bytes_used_before += hr->used();
  size_t rs_length = hr->rem_set()->occupied();
  _recorded_rs_lengths += rs_length;
  _old_cset_region_length += 1;
}

// Initialize the per-collection-set information
void G1CollectorPolicy::start_incremental_cset_building() {
  assert(_inc_cset_build_state == Inactive, "Precondition");

  _inc_cset_head = NULL;
  _inc_cset_tail = NULL;
  _inc_cset_bytes_used_before = 0;

  _inc_cset_max_finger = 0;
  _inc_cset_recorded_rs_lengths = 0;
  _inc_cset_recorded_rs_lengths_diffs = 0;
  _inc_cset_predicted_elapsed_time_ms = 0.0;
  _inc_cset_predicted_elapsed_time_ms_diffs = 0.0;
  _inc_cset_build_state = Active;
}

void G1CollectorPolicy::finalize_incremental_cset_building() {
  assert(_inc_cset_build_state == Active, "Precondition");
  assert(SafepointSynchronize::is_at_safepoint(), "should be at a safepoint");

  // The two "main" fields, _inc_cset_recorded_rs_lengths and
  // _inc_cset_predicted_elapsed_time_ms, are updated by the thread
  // that adds a new region to the CSet. Further updates by the
  // concurrent refinement thread that samples the young RSet lengths
  // are accumulated in the *_diffs fields. Here we add the diffs to
  // the "main" fields.

  if (_inc_cset_recorded_rs_lengths_diffs >= 0) {
    _inc_cset_recorded_rs_lengths += _inc_cset_recorded_rs_lengths_diffs;
  } else {
    // This is defensive. The diff should in theory be always positive
    // as RSets can only grow between GCs. However, given that we
    // sample their size concurrently with other threads updating them
    // it's possible that we might get the wrong size back, which
    // could make the calculations somewhat inaccurate.
    size_t diffs = (size_t) (-_inc_cset_recorded_rs_lengths_diffs);
    if (_inc_cset_recorded_rs_lengths >= diffs) {
      _inc_cset_recorded_rs_lengths -= diffs;
    } else {
      _inc_cset_recorded_rs_lengths = 0;
    }
  }
  _inc_cset_predicted_elapsed_time_ms +=
                                     _inc_cset_predicted_elapsed_time_ms_diffs;

  _inc_cset_recorded_rs_lengths_diffs = 0;
  _inc_cset_predicted_elapsed_time_ms_diffs = 0.0;
}

void G1CollectorPolicy::add_to_incremental_cset_info(HeapRegion* hr, size_t rs_length) {
  // This routine is used when:
  // * adding survivor regions to the incremental cset at the end of an
  //   evacuation pause,
  // * adding the current allocation region to the incremental cset
  //   when it is retired, and
  // * updating existing policy information for a region in the
  //   incremental cset via young list RSet sampling.
  // Therefore this routine may be called at a safepoint by the
  // VM thread, or in-between safepoints by mutator threads (when
  // retiring the current allocation region) or a concurrent
  // refine thread (RSet sampling).

  double region_elapsed_time_ms = predict_region_elapsed_time_ms(hr, collector_state()->gcs_are_young());
  size_t used_bytes = hr->used();
  _inc_cset_recorded_rs_lengths += rs_length;
  _inc_cset_predicted_elapsed_time_ms += region_elapsed_time_ms;
  _inc_cset_bytes_used_before += used_bytes;

  // Cache the values we have added to the aggregated information
  // in the heap region in case we have to remove this region from
  // the incremental collection set, or it is updated by the
  // rset sampling code
  hr->set_recorded_rs_length(rs_length);
  hr->set_predicted_elapsed_time_ms(region_elapsed_time_ms);
}

void G1CollectorPolicy::update_incremental_cset_info(HeapRegion* hr,
                                                     size_t new_rs_length) {
  // Update the CSet information that is dependent on the new RS length
  assert(hr->is_young(), "Precondition");
  assert(!SafepointSynchronize::is_at_safepoint(),
                                               "should not be at a safepoint");

  // We could have updated _inc_cset_recorded_rs_lengths and
  // _inc_cset_predicted_elapsed_time_ms directly but we'd need to do
  // that atomically, as this code is executed by a concurrent
  // refinement thread, potentially concurrently with a mutator thread
  // allocating a new region and also updating the same fields. To
  // avoid the atomic operations we accumulate these updates on two
  // separate fields (*_diffs) and we'll just add them to the "main"
  // fields at the start of a GC.

  ssize_t old_rs_length = (ssize_t) hr->recorded_rs_length();
  ssize_t rs_lengths_diff = (ssize_t) new_rs_length - old_rs_length;
  _inc_cset_recorded_rs_lengths_diffs += rs_lengths_diff;

  double old_elapsed_time_ms = hr->predicted_elapsed_time_ms();
  double new_region_elapsed_time_ms = predict_region_elapsed_time_ms(hr, collector_state()->gcs_are_young());
  double elapsed_ms_diff = new_region_elapsed_time_ms - old_elapsed_time_ms;
  _inc_cset_predicted_elapsed_time_ms_diffs += elapsed_ms_diff;

  hr->set_recorded_rs_length(new_rs_length);
  hr->set_predicted_elapsed_time_ms(new_region_elapsed_time_ms);
}

void G1CollectorPolicy::add_region_to_incremental_cset_common(HeapRegion* hr) {
  assert(hr->is_young(), "invariant");
  assert(hr->young_index_in_cset() > -1, "should have already been set");
  assert(_inc_cset_build_state == Active, "Precondition");

  // We need to clear and set the cached recorded/cached collection set
  // information in the heap region here (before the region gets added
  // to the collection set). An individual heap region's cached values
  // are calculated, aggregated with the policy collection set info,
  // and cached in the heap region here (initially) and (subsequently)
  // by the Young List sampling code.

  size_t rs_length = hr->rem_set()->occupied();
  add_to_incremental_cset_info(hr, rs_length);

  HeapWord* hr_end = hr->end();
  _inc_cset_max_finger = MAX2(_inc_cset_max_finger, hr_end);

  assert(!hr->in_collection_set(), "invariant");
  _g1->register_young_region_with_cset(hr);
  assert(hr->next_in_collection_set() == NULL, "invariant");
}

// Add the region at the RHS of the incremental cset
void G1CollectorPolicy::add_region_to_incremental_cset_rhs(HeapRegion* hr) {
  // We should only ever be appending survivors at the end of a pause
  assert(hr->is_survivor(), "Logic");

  // Do the 'common' stuff
  add_region_to_incremental_cset_common(hr);

  // Now add the region at the right hand side
  if (_inc_cset_tail == NULL) {
    assert(_inc_cset_head == NULL, "invariant");
    _inc_cset_head = hr;
  } else {
    _inc_cset_tail->set_next_in_collection_set(hr);
  }
  _inc_cset_tail = hr;
}

// Add the region to the LHS of the incremental cset
void G1CollectorPolicy::add_region_to_incremental_cset_lhs(HeapRegion* hr) {
  // Survivors should be added to the RHS at the end of a pause
  assert(hr->is_eden(), "Logic");

  // Do the 'common' stuff
  add_region_to_incremental_cset_common(hr);

  // Add the region at the left hand side
  hr->set_next_in_collection_set(_inc_cset_head);
  if (_inc_cset_head == NULL) {
    assert(_inc_cset_tail == NULL, "Invariant");
    _inc_cset_tail = hr;
  }
  _inc_cset_head = hr;
}

#ifndef PRODUCT
void G1CollectorPolicy::print_collection_set(HeapRegion* list_head, outputStream* st) {
  assert(list_head == inc_cset_head() || list_head == collection_set(), "must be");

  st->print_cr("\nCollection_set:");
  HeapRegion* csr = list_head;
  while (csr != NULL) {
    HeapRegion* next = csr->next_in_collection_set();
    assert(csr->in_collection_set(), "bad CS");
    st->print_cr("  " HR_FORMAT ", P: " PTR_FORMAT "N: " PTR_FORMAT ", age: %4d",
                 HR_FORMAT_PARAMS(csr),
                 p2i(csr->prev_top_at_mark_start()), p2i(csr->next_top_at_mark_start()),
                 csr->age_in_surv_rate_group_cond());
    csr = next;
  }
}
#endif // !PRODUCT

double G1CollectorPolicy::reclaimable_bytes_perc(size_t reclaimable_bytes) const {
  // Returns the given amount of reclaimable bytes (that represents
  // the amount of reclaimable space still to be collected) as a
  // percentage of the current heap capacity.
  size_t capacity_bytes = _g1->capacity();
  return (double) reclaimable_bytes * 100.0 / (double) capacity_bytes;
}

void G1CollectorPolicy::maybe_start_marking() {
  if (need_to_start_conc_mark("end of GC")) {
    // Note: this might have already been set, if during the last
    // pause we decided to start a cycle but at the beginning of
    // this pause we decided to postpone it. That's OK.
    collector_state()->set_initiate_conc_mark_if_possible(true);
  }
}

bool G1CollectorPolicy::next_gc_should_be_mixed(const char* true_action_str,
                                                const char* false_action_str) const {
  CollectionSetChooser* cset_chooser = _collectionSetChooser;
  if (cset_chooser->is_empty()) {
    ergo_verbose0(ErgoMixedGCs,
                  false_action_str,
                  ergo_format_reason("candidate old regions not available"));
    return false;
  }

  // Is the amount of uncollected reclaimable space above G1HeapWastePercent?
  size_t reclaimable_bytes = cset_chooser->remaining_reclaimable_bytes();
  double reclaimable_perc = reclaimable_bytes_perc(reclaimable_bytes);
  double threshold = (double) G1HeapWastePercent;
  if (reclaimable_perc <= threshold) {
    ergo_verbose4(ErgoMixedGCs,
              false_action_str,
              ergo_format_reason("reclaimable percentage not over threshold")
              ergo_format_region("candidate old regions")
              ergo_format_byte_perc("reclaimable")
              ergo_format_perc("threshold"),
              cset_chooser->remaining_regions(),
              reclaimable_bytes,
              reclaimable_perc, threshold);
    return false;
  }

  ergo_verbose4(ErgoMixedGCs,
                true_action_str,
                ergo_format_reason("candidate old regions available")
                ergo_format_region("candidate old regions")
                ergo_format_byte_perc("reclaimable")
                ergo_format_perc("threshold"),
                cset_chooser->remaining_regions(),
                reclaimable_bytes,
                reclaimable_perc, threshold);
  return true;
}

uint G1CollectorPolicy::calc_min_old_cset_length() const {
  // The min old CSet region bound is based on the maximum desired
  // number of mixed GCs after a cycle. I.e., even if some old regions
  // look expensive, we should add them to the CSet anyway to make
  // sure we go through the available old regions in no more than the
  // maximum desired number of mixed GCs.
  //
  // The calculation is based on the number of marked regions we added
  // to the CSet chooser in the first place, not how many remain, so
  // that the result is the same during all mixed GCs that follow a cycle.

  const size_t region_num = (size_t) _collectionSetChooser->length();
  const size_t gc_num = (size_t) MAX2(G1MixedGCCountTarget, (uintx) 1);
  size_t result = region_num / gc_num;
  // emulate ceiling
  if (result * gc_num < region_num) {
    result += 1;
  }
  return (uint) result;
}

uint G1CollectorPolicy::calc_max_old_cset_length() const {
  // The max old CSet region bound is based on the threshold expressed
  // as a percentage of the heap size. I.e., it should bound the
  // number of old regions added to the CSet irrespective of how many
  // of them are available.

  const G1CollectedHeap* g1h = G1CollectedHeap::heap();
  const size_t region_num = g1h->num_regions();
  const size_t perc = (size_t) G1OldCSetRegionThresholdPercent;
  size_t result = region_num * perc / 100;
  // emulate ceiling
  if (100 * result < region_num * perc) {
    result += 1;
  }
  return (uint) result;
}


double G1CollectorPolicy::finalize_young_cset_part(double target_pause_time_ms) {
  double young_start_time_sec = os::elapsedTime();

  YoungList* young_list = _g1->young_list();
  finalize_incremental_cset_building();

  guarantee(target_pause_time_ms > 0.0,
            "target_pause_time_ms = %1.6lf should be positive", target_pause_time_ms);
  guarantee(_collection_set == NULL, "Precondition");

  double base_time_ms = predict_base_elapsed_time_ms(_pending_cards);
  double time_remaining_ms = MAX2(target_pause_time_ms - base_time_ms, 0.0);

  ergo_verbose4(ErgoCSetConstruction | ErgoHigh,
                "start choosing CSet",
                ergo_format_size("_pending_cards")
                ergo_format_ms("predicted base time")
                ergo_format_ms("remaining time")
                ergo_format_ms("target pause time"),
                _pending_cards, base_time_ms, time_remaining_ms, target_pause_time_ms);

  collector_state()->set_last_gc_was_young(collector_state()->gcs_are_young());

  if (collector_state()->last_gc_was_young()) {
    _trace_young_gen_time_data.increment_young_collection_count();
  } else {
    _trace_young_gen_time_data.increment_mixed_collection_count();
  }

  // The young list is laid with the survivor regions from the previous
  // pause are appended to the RHS of the young list, i.e.
  //   [Newly Young Regions ++ Survivors from last pause].

  uint survivor_region_length = young_list->survivor_length();
  uint eden_region_length = young_list->eden_length();
  init_cset_region_lengths(eden_region_length, survivor_region_length);

  HeapRegion* hr = young_list->first_survivor_region();
  while (hr != NULL) {
    assert(hr->is_survivor(), "badly formed young list");
    // There is a convention that all the young regions in the CSet
    // are tagged as "eden", so we do this for the survivors here. We
    // use the special set_eden_pre_gc() as it doesn't check that the
    // region is free (which is not the case here).
    hr->set_eden_pre_gc();
    hr = hr->get_next_young_region();
  }

  // Clear the fields that point to the survivor list - they are all young now.
  young_list->clear_survivors();

  _collection_set = _inc_cset_head;
  _collection_set_bytes_used_before = _inc_cset_bytes_used_before;
  time_remaining_ms = MAX2(time_remaining_ms - _inc_cset_predicted_elapsed_time_ms, 0.0);

  ergo_verbose4(ErgoCSetConstruction | ErgoHigh,
                "add young regions to CSet",
                ergo_format_region("eden")
                ergo_format_region("survivors")
                ergo_format_ms("predicted young region time")
                ergo_format_ms("target pause time"),
                eden_region_length, survivor_region_length,
                _inc_cset_predicted_elapsed_time_ms,
                target_pause_time_ms);

  // The number of recorded young regions is the incremental
  // collection set's current size
  set_recorded_rs_lengths(_inc_cset_recorded_rs_lengths);

  double young_end_time_sec = os::elapsedTime();
  phase_times()->record_young_cset_choice_time_ms((young_end_time_sec - young_start_time_sec) * 1000.0);

  return time_remaining_ms;
}

void G1CollectorPolicy::finalize_old_cset_part(double time_remaining_ms) {
  double non_young_start_time_sec = os::elapsedTime();
  double predicted_old_time_ms = 0.0;


  if (!collector_state()->gcs_are_young()) {
    CollectionSetChooser* cset_chooser = _collectionSetChooser;
    cset_chooser->verify();
    const uint min_old_cset_length = calc_min_old_cset_length();
    const uint max_old_cset_length = calc_max_old_cset_length();

    uint expensive_region_num = 0;
    bool check_time_remaining = adaptive_young_list_length();

    HeapRegion* hr = cset_chooser->peek();
    while (hr != NULL) {
      if (old_cset_region_length() >= max_old_cset_length) {
        // Added maximum number of old regions to the CSet.
        ergo_verbose2(ErgoCSetConstruction,
                      "finish adding old regions to CSet",
                      ergo_format_reason("old CSet region num reached max")
                      ergo_format_region("old")
                      ergo_format_region("max"),
                      old_cset_region_length(), max_old_cset_length);
        break;
      }


      // Stop adding regions if the remaining reclaimable space is
      // not above G1HeapWastePercent.
      size_t reclaimable_bytes = cset_chooser->remaining_reclaimable_bytes();
      double reclaimable_perc = reclaimable_bytes_perc(reclaimable_bytes);
      double threshold = (double) G1HeapWastePercent;
      if (reclaimable_perc <= threshold) {
        // We've added enough old regions that the amount of uncollected
        // reclaimable space is at or below the waste threshold. Stop
        // adding old regions to the CSet.
        ergo_verbose5(ErgoCSetConstruction,
                      "finish adding old regions to CSet",
                      ergo_format_reason("reclaimable percentage not over threshold")
                      ergo_format_region("old")
                      ergo_format_region("max")
                      ergo_format_byte_perc("reclaimable")
                      ergo_format_perc("threshold"),
                      old_cset_region_length(),
                      max_old_cset_length,
                      reclaimable_bytes,
                      reclaimable_perc, threshold);
        break;
      }

      double predicted_time_ms = predict_region_elapsed_time_ms(hr, collector_state()->gcs_are_young());
      if (check_time_remaining) {
        if (predicted_time_ms > time_remaining_ms) {
          // Too expensive for the current CSet.

          if (old_cset_region_length() >= min_old_cset_length) {
            // We have added the minimum number of old regions to the CSet,
            // we are done with this CSet.
            ergo_verbose4(ErgoCSetConstruction,
                          "finish adding old regions to CSet",
                          ergo_format_reason("predicted time is too high")
                          ergo_format_ms("predicted time")
                          ergo_format_ms("remaining time")
                          ergo_format_region("old")
                          ergo_format_region("min"),
                          predicted_time_ms, time_remaining_ms,
                          old_cset_region_length(), min_old_cset_length);
            break;
          }

          // We'll add it anyway given that we haven't reached the
          // minimum number of old regions.
          expensive_region_num += 1;
        }
      } else {
        if (old_cset_region_length() >= min_old_cset_length) {
          // In the non-auto-tuning case, we'll finish adding regions
          // to the CSet if we reach the minimum.
          ergo_verbose2(ErgoCSetConstruction,
                        "finish adding old regions to CSet",
                        ergo_format_reason("old CSet region num reached min")
                        ergo_format_region("old")
                        ergo_format_region("min"),
                        old_cset_region_length(), min_old_cset_length);
          break;
        }
      }

      // We will add this region to the CSet.
      time_remaining_ms = MAX2(time_remaining_ms - predicted_time_ms, 0.0);
      predicted_old_time_ms += predicted_time_ms;
      cset_chooser->pop(); // already have region via peek()
      _g1->old_set_remove(hr);
      add_old_region_to_cset(hr);

      hr = cset_chooser->peek();
    }
    if (hr == NULL) {
      ergo_verbose0(ErgoCSetConstruction,
                    "finish adding old regions to CSet",
                    ergo_format_reason("candidate old regions not available"));
    }

    if (expensive_region_num > 0) {
      // We print the information once here at the end, predicated on
      // whether we added any apparently expensive regions or not, to
      // avoid generating output per region.
      ergo_verbose4(ErgoCSetConstruction,
                    "added expensive regions to CSet",
                    ergo_format_reason("old CSet region num not reached min")
                    ergo_format_region("old")
                    ergo_format_region("expensive")
                    ergo_format_region("min")
                    ergo_format_ms("remaining time"),
                    old_cset_region_length(),
                    expensive_region_num,
                    min_old_cset_length,
                    time_remaining_ms);
    }

    cset_chooser->verify();
  }

  stop_incremental_cset_building();

  ergo_verbose3(ErgoCSetConstruction,
                "finish choosing CSet",
                ergo_format_region("old")
                ergo_format_ms("predicted old region time")
                ergo_format_ms("time remaining"),
                old_cset_region_length(),
                predicted_old_time_ms, time_remaining_ms);

  double non_young_end_time_sec = os::elapsedTime();
  phase_times()->record_non_young_cset_choice_time_ms((non_young_end_time_sec - non_young_start_time_sec) * 1000.0);
}

void TraceYoungGenTimeData::record_start_collection(double time_to_stop_the_world_ms) {
  if(TraceYoungGenTime) {
    _all_stop_world_times_ms.add(time_to_stop_the_world_ms);
  }
}

void TraceYoungGenTimeData::record_yield_time(double yield_time_ms) {
  if(TraceYoungGenTime) {
    _all_yield_times_ms.add(yield_time_ms);
  }
}

void TraceYoungGenTimeData::record_end_collection(double pause_time_ms, G1GCPhaseTimes* phase_times) {
  if(TraceYoungGenTime) {
    _total.add(pause_time_ms);
    _other.add(pause_time_ms - phase_times->accounted_time_ms());
    _root_region_scan_wait.add(phase_times->root_region_scan_wait_time_ms());
    _parallel.add(phase_times->cur_collection_par_time_ms());
    _ext_root_scan.add(phase_times->average_time_ms(G1GCPhaseTimes::ExtRootScan));
    _satb_filtering.add(phase_times->average_time_ms(G1GCPhaseTimes::SATBFiltering));
    _update_rs.add(phase_times->average_time_ms(G1GCPhaseTimes::UpdateRS));
    _scan_rs.add(phase_times->average_time_ms(G1GCPhaseTimes::ScanRS));
    _obj_copy.add(phase_times->average_time_ms(G1GCPhaseTimes::ObjCopy));
    _termination.add(phase_times->average_time_ms(G1GCPhaseTimes::Termination));

    double parallel_known_time = phase_times->average_time_ms(G1GCPhaseTimes::ExtRootScan) +
      phase_times->average_time_ms(G1GCPhaseTimes::SATBFiltering) +
      phase_times->average_time_ms(G1GCPhaseTimes::UpdateRS) +
      phase_times->average_time_ms(G1GCPhaseTimes::ScanRS) +
      phase_times->average_time_ms(G1GCPhaseTimes::ObjCopy) +
      phase_times->average_time_ms(G1GCPhaseTimes::Termination);

    double parallel_other_time = phase_times->cur_collection_par_time_ms() - parallel_known_time;
    _parallel_other.add(parallel_other_time);
    _clear_ct.add(phase_times->cur_clear_ct_time_ms());
  }
}

void TraceYoungGenTimeData::increment_young_collection_count() {
  if(TraceYoungGenTime) {
    ++_young_pause_num;
  }
}

void TraceYoungGenTimeData::increment_mixed_collection_count() {
  if(TraceYoungGenTime) {
    ++_mixed_pause_num;
  }
}

void TraceYoungGenTimeData::print_summary(const char* str,
                                          const NumberSeq* seq) const {
  double sum = seq->sum();
  gclog_or_tty->print_cr("%-27s = %8.2lf s (avg = %8.2lf ms)",
                str, sum / 1000.0, seq->avg());
}

void TraceYoungGenTimeData::print_summary_sd(const char* str,
                                             const NumberSeq* seq) const {
  print_summary(str, seq);
  gclog_or_tty->print_cr("%45s = %5d, std dev = %8.2lf ms, max = %8.2lf ms)",
                "(num", seq->num(), seq->sd(), seq->maximum());
}

void TraceYoungGenTimeData::print() const {
  if (!TraceYoungGenTime) {
    return;
  }

  gclog_or_tty->print_cr("ALL PAUSES");
  print_summary_sd("   Total", &_total);
  gclog_or_tty->cr();
  gclog_or_tty->cr();
  gclog_or_tty->print_cr("   Young GC Pauses: %8d", _young_pause_num);
  gclog_or_tty->print_cr("   Mixed GC Pauses: %8d", _mixed_pause_num);
  gclog_or_tty->cr();

  gclog_or_tty->print_cr("EVACUATION PAUSES");

  if (_young_pause_num == 0 && _mixed_pause_num == 0) {
    gclog_or_tty->print_cr("none");
  } else {
    print_summary_sd("   Evacuation Pauses", &_total);
    print_summary("      Root Region Scan Wait", &_root_region_scan_wait);
    print_summary("      Parallel Time", &_parallel);
    print_summary("         Ext Root Scanning", &_ext_root_scan);
    print_summary("         SATB Filtering", &_satb_filtering);
    print_summary("         Update RS", &_update_rs);
    print_summary("         Scan RS", &_scan_rs);
    print_summary("         Object Copy", &_obj_copy);
    print_summary("         Termination", &_termination);
    print_summary("         Parallel Other", &_parallel_other);
    print_summary("      Clear CT", &_clear_ct);
    print_summary("      Other", &_other);
  }
  gclog_or_tty->cr();

  gclog_or_tty->print_cr("MISC");
  print_summary_sd("   Stop World", &_all_stop_world_times_ms);
  print_summary_sd("   Yields", &_all_yield_times_ms);
}

void TraceOldGenTimeData::record_full_collection(double full_gc_time_ms) {
  if (TraceOldGenTime) {
    _all_full_gc_times.add(full_gc_time_ms);
  }
}

void TraceOldGenTimeData::print() const {
  if (!TraceOldGenTime) {
    return;
  }

  if (_all_full_gc_times.num() > 0) {
    gclog_or_tty->print("\n%4d full_gcs: total time = %8.2f s",
      _all_full_gc_times.num(),
      _all_full_gc_times.sum() / 1000.0);
    gclog_or_tty->print_cr(" (avg = %8.2fms).", _all_full_gc_times.avg());
    gclog_or_tty->print_cr("                     [std. dev = %8.2f ms, max = %8.2f ms]",
      _all_full_gc_times.sd(),
      _all_full_gc_times.maximum());
  }
}<|MERGE_RESOLUTION|>--- conflicted
+++ resolved
@@ -909,8 +909,6 @@
   return phase_times()->average_time_ms(phase);
 }
 
-<<<<<<< HEAD
-=======
 double G1CollectorPolicy::young_other_time_ms() const {
   return phase_times()->young_cset_choice_time_ms() +
          phase_times()->young_free_cset_time_ms();
@@ -938,7 +936,6 @@
   return _g1->concurrent_mark()->cmThread()->during_cycle() || collector_state()->last_young_gc();
 }
 
->>>>>>> eb357d30
 bool G1CollectorPolicy::need_to_start_conc_mark(const char* source, size_t alloc_word_size) {
   if (about_to_start_mixed_phase()) {
     return false;
@@ -1150,14 +1147,6 @@
       }
     }
 
-<<<<<<< HEAD
-    double all_other_time_ms = pause_time_ms -
-      (average_time_ms(G1GCPhaseTimes::UpdateRS) + average_time_ms(G1GCPhaseTimes::ScanRS) +
-       average_time_ms(G1GCPhaseTimes::ObjCopy)  + average_time_ms(G1GCPhaseTimes::Termination));
-
-    double young_other_time_ms = 0.0;
-=======
->>>>>>> eb357d30
     if (young_cset_region_length() > 0) {
       _young_other_cost_per_region_ms_seq->add(young_other_time_ms() /
                                                young_cset_region_length());
