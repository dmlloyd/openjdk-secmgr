/*
 * Copyright (c) 2014, 2017, Oracle and/or its affiliates. All rights reserved.
 * DO NOT ALTER OR REMOVE COPYRIGHT NOTICES OR THIS FILE HEADER.
 *
 * This code is free software; you can redistribute it and/or modify it
 * under the terms of the GNU General Public License version 2 only, as
 * published by the Free Software Foundation.
 *
 * This code is distributed in the hope that it will be useful, but WITHOUT
 * ANY WARRANTY; without even the implied warranty of MERCHANTABILITY or
 * FITNESS FOR A PARTICULAR PURPOSE.  See the GNU General Public License
 * version 2 for more details (a copy is included in the LICENSE file that
 * accompanied this code).
 *
 * You should have received a copy of the GNU General Public License version
 * 2 along with this work; if not, write to the Free Software Foundation,
 * Inc., 51 Franklin St, Fifth Floor, Boston, MA 02110-1301 USA.
 *
 * Please contact Oracle, 500 Oracle Parkway, Redwood Shores, CA 94065 USA
 * or visit www.oracle.com if you need additional information or have any
 * questions.
 */
package org.graalvm.compiler.hotspot.test;

import static org.graalvm.compiler.core.common.util.Util.JAVA_SPECIFICATION_VERSION;

import java.lang.reflect.Method;
import java.util.ArrayList;
import java.util.Arrays;
import java.util.Collection;
import java.util.Collections;
import java.util.List;
import java.util.Map;
import java.util.Set;
import java.util.TreeSet;
import java.util.stream.Collectors;

import org.graalvm.compiler.api.test.Graal;
import org.graalvm.compiler.hotspot.GraalHotSpotVMConfig;
import org.graalvm.compiler.hotspot.HotSpotGraalRuntimeProvider;
import org.graalvm.compiler.hotspot.meta.HotSpotProviders;
import org.graalvm.compiler.nodes.graphbuilderconf.GraphBuilderConfiguration.Plugins;
import org.graalvm.compiler.nodes.graphbuilderconf.InvocationPlugin;
import org.graalvm.compiler.nodes.graphbuilderconf.InvocationPlugins;
import org.graalvm.compiler.nodes.graphbuilderconf.InvocationPlugins.Binding;
import org.graalvm.compiler.runtime.RuntimeProvider;
import org.graalvm.compiler.test.GraalTest;
<<<<<<< HEAD
import org.junit.Test;
=======
import org.graalvm.util.EconomicSet;
>>>>>>> b3fbf98d

import jdk.vm.ci.hotspot.HotSpotVMConfigStore;
import jdk.vm.ci.hotspot.VMIntrinsicMethod;
import jdk.vm.ci.meta.MetaAccessProvider;
import jdk.vm.ci.meta.MetaUtil;
import jdk.vm.ci.meta.MethodHandleAccessProvider.IntrinsicMethod;
import jdk.vm.ci.meta.ResolvedJavaMethod;

/**
 * Checks the set of intrinsics implemented by Graal against the set of intrinsics declared by
 * HotSpot. The purpose of this test is to detect when new intrinsics are added to HotSpot and
 * process them appropriately in Graal. This will be achieved by working through
 * {@link #TO_BE_INVESTIGATED} and either implementing the intrinsic or moving it to {@link #IGNORE}
 * .
 */
public class CheckGraalIntrinsics extends GraalTest {

    public static boolean match(String type, Binding binding, VMIntrinsicMethod intrinsic) {
        if (intrinsic.name.equals(binding.name)) {
            if (intrinsic.descriptor.startsWith(binding.argumentsDescriptor)) {
                if (type.equals(intrinsic.declaringClass)) {
                    return true;
                }
            }
        }
        return false;
    }

<<<<<<< HEAD
    public static InvocationPlugin findPlugin(Map<String, List<Binding>> bindings, VMIntrinsicMethod intrinsic) {
        for (Map.Entry<String, List<Binding>> e : bindings.entrySet()) {
            // Match format of VMIntrinsicMethod.declaringClass
            String type = MetaUtil.internalNameToJava(e.getKey(), true, false).replace('.', '/');
            for (Binding binding : e.getValue()) {
                if (match(type, binding, intrinsic)) {
                    return binding.plugin;
                }
=======
    private static ResolvedJavaMethod findMethod(EconomicSet<ResolvedJavaMethod> methods, VMIntrinsicMethod intrinsic) {
        for (ResolvedJavaMethod method : methods) {
            if (match(method, intrinsic)) {
                return method;
>>>>>>> b3fbf98d
            }
        }
        return null;
    }

    public static ResolvedJavaMethod resolveIntrinsic(MetaAccessProvider metaAccess, VMIntrinsicMethod intrinsic) throws ClassNotFoundException {
        Class<?> c = Class.forName(intrinsic.declaringClass.replace('/', '.'), false, CheckGraalIntrinsics.class.getClassLoader());
        for (Method javaMethod : c.getDeclaredMethods()) {
            if (javaMethod.getName().equals(intrinsic.name)) {
                ResolvedJavaMethod method = metaAccess.lookupJavaMethod(javaMethod);
                if (intrinsic.descriptor.equals("*")) {
                    // Signature polymorphic method - name match is enough
                    return method;
                } else {
                    if (method.getSignature().toMethodDescriptor().equals(intrinsic.descriptor)) {
                        return method;
                    }
                }
            }
        }
        return null;
    }

    /**
     * The HotSpot intrinsics implemented without {@link InvocationPlugin}s or whose
     * {@link InvocationPlugin} registration is guarded by a condition that is false in the current
     * VM context.
     */
    private static final Set<String> IGNORE = new TreeSet<>();

    /**
     * The HotSpot intrinsics yet to be implemented or moved to {@link #IGNORE}.
     */
    private static final Set<String> TO_BE_INVESTIGATED = new TreeSet<>();

    private static Collection<String> add(Collection<String> c, String... elements) {
        String[] sorted = elements.clone();
        Arrays.sort(sorted);
        for (int i = 0; i < elements.length; i++) {
            if (!elements[i].equals(sorted[i])) {
                // Let's keep the list sorted for easier visual inspection
                fail("Element %d is out of order, \"%s\"", i, elements[i]);
            }
        }
        c.addAll(Arrays.asList(elements));
        return c;
    }

    static {
        add(IGNORE,
                        // dead
                        "java/lang/Math.atan2(DD)D",
                        // Used during stack walking
                        "java/lang/Throwable.fillInStackTrace()Ljava/lang/Throwable;",
                        // Marker intrinsic id
                        "java/lang/invoke/MethodHandle.<compiledLambdaForm>*",
                        // Marker intrinsic id
                        "java/lang/invoke/MethodHandle.invoke*",
                        // Implemented through lowering
                        "java/lang/ref/Reference.get()Ljava/lang/Object;",
                        // Used during stack walk
                        "java/lang/reflect/Method.invoke(Ljava/lang/Object;[Ljava/lang/Object;)Ljava/lang/Object;",
                        // Only used by C1
                        "java/nio/Buffer.checkIndex(I)I",
                        // dead
                        "sun/misc/Unsafe.park(ZJ)V",
                        // dead
                        "sun/misc/Unsafe.prefetchRead(Ljava/lang/Object;J)V",
                        // dead
                        "sun/misc/Unsafe.prefetchReadStatic(Ljava/lang/Object;J)V",
                        // dead
                        "sun/misc/Unsafe.prefetchWrite(Ljava/lang/Object;J)V",
                        // dead
                        "sun/misc/Unsafe.prefetchWriteStatic(Ljava/lang/Object;J)V",
                        // dead
                        "sun/misc/Unsafe.unpark(Ljava/lang/Object;)V");

        add(TO_BE_INVESTIGATED,
                        // JDK 8
                        "java/lang/Double.doubleToLongBits(D)J",
                        "java/lang/Float.floatToIntBits(F)I",
                        "java/lang/Integer.toString(I)Ljava/lang/String;",
                        "java/lang/Math.decrementExact(I)I",
                        "java/lang/Math.decrementExact(J)J",
                        "java/lang/Math.incrementExact(I)I",
                        "java/lang/Math.incrementExact(J)J",
                        "java/lang/Math.max(II)I",
                        "java/lang/Math.min(II)I",
                        "java/lang/Math.negateExact(I)I",
                        "java/lang/Math.negateExact(J)J",
                        "java/lang/String.<init>(Ljava/lang/String;)V",
                        "java/lang/String.compareTo(Ljava/lang/String;)I",
                        "java/lang/String.indexOf(Ljava/lang/String;)I",
                        "java/lang/StringBuffer.<init>()V",
                        "java/lang/StringBuffer.<init>(I)V",
                        "java/lang/StringBuffer.<init>(Ljava/lang/String;)V",
                        "java/lang/StringBuffer.append(C)Ljava/lang/StringBuffer;",
                        "java/lang/StringBuffer.append(I)Ljava/lang/StringBuffer;",
                        "java/lang/StringBuffer.append(Ljava/lang/String;)Ljava/lang/StringBuffer;",
                        "java/lang/StringBuffer.toString()Ljava/lang/String;",
                        "java/lang/StringBuilder.<init>()V",
                        "java/lang/StringBuilder.<init>(I)V",
                        "java/lang/StringBuilder.<init>(Ljava/lang/String;)V",
                        "java/lang/StringBuilder.append(C)Ljava/lang/StringBuilder;",
                        "java/lang/StringBuilder.append(I)Ljava/lang/StringBuilder;",
                        "java/lang/StringBuilder.append(Ljava/lang/String;)Ljava/lang/StringBuilder;",
                        "java/lang/StringBuilder.toString()Ljava/lang/String;",
                        "java/lang/reflect/Array.newArray(Ljava/lang/Class;I)Ljava/lang/Object;",
                        "java/util/Arrays.copyOf([Ljava/lang/Object;ILjava/lang/Class;)[Ljava/lang/Object;",
                        "java/util/Arrays.copyOfRange([Ljava/lang/Object;IILjava/lang/Class;)[Ljava/lang/Object;",
                        "oracle/jrockit/jfr/Timing.counterTime()J",
                        "oracle/jrockit/jfr/VMJFR.classID0(Ljava/lang/Class;)J",
                        "oracle/jrockit/jfr/VMJFR.threadID()I",
                        "sun/misc/Unsafe.copyMemory(Ljava/lang/Object;JLjava/lang/Object;JJ)V",
                        "sun/nio/cs/ISO_8859_1$Encoder.encodeISOArray([CI[BII)I",
                        "sun/security/provider/DigestBase.implCompressMultiBlock([BII)I",
                        "sun/security/provider/SHA.implCompress([BI)V",
                        "sun/security/provider/SHA2.implCompress([BI)V",
                        "sun/security/provider/SHA5.implCompress([BI)V");

        add(TO_BE_INVESTIGATED,
                        // JDK 9
                        "com/sun/crypto/provider/CounterMode.implCrypt([BII[BI)I",
                        "com/sun/crypto/provider/GHASH.processBlocks([BII[J[J)V",
                        "java/lang/Math.fma(DDD)D",
                        "java/lang/Math.fma(FFF)F",
                        "java/lang/Object.notify()V",
                        "java/lang/Object.notifyAll()V",
                        "java/lang/StringCoding.hasNegatives([BII)Z",
                        "java/lang/StringCoding.implEncodeISOArray([BI[BII)I",
                        "java/lang/StringLatin1.compareTo([B[B)I",
                        "java/lang/StringLatin1.compareToUTF16([B[B)I",
                        "java/lang/StringLatin1.equals([B[B)Z",
                        "java/lang/StringLatin1.indexOf([BI[BII)I",
                        "java/lang/StringLatin1.indexOf([B[B)I",
                        "java/lang/StringLatin1.inflate([BI[BII)V",
                        "java/lang/StringLatin1.inflate([BI[CII)V",
                        "java/lang/StringUTF16.compareTo([B[B)I",
                        "java/lang/StringUTF16.compareToLatin1([B[B)I",
                        "java/lang/StringUTF16.compress([BI[BII)I",
                        "java/lang/StringUTF16.compress([CI[BII)I",
                        "java/lang/StringUTF16.equals([B[B)Z",
                        "java/lang/StringUTF16.getChar([BI)C",
                        "java/lang/StringUTF16.getChars([BII[CI)V",
                        "java/lang/StringUTF16.indexOf([BI[BII)I",
                        "java/lang/StringUTF16.indexOf([B[B)I",
                        "java/lang/StringUTF16.indexOfChar([BIII)I",
                        "java/lang/StringUTF16.indexOfLatin1([BI[BII)I",
                        "java/lang/StringUTF16.indexOfLatin1([B[B)I",
                        "java/lang/StringUTF16.putChar([BII)V",
                        "java/lang/StringUTF16.toBytes([CII)[B",
                        "java/lang/Thread.onSpinWait()V",
                        "java/lang/invoke/MethodHandleImpl.isCompileConstant(Ljava/lang/Object;)Z",
                        "java/math/BigInteger.implMontgomeryMultiply([I[I[IIJ[I)[I",
                        "java/math/BigInteger.implMontgomerySquare([I[IIJ[I)[I",
                        "java/math/BigInteger.implMulAdd([I[IIII)I",
                        "java/math/BigInteger.implSquareToLen([II[II)[I",
                        "java/util/ArraysSupport.vectorizedMismatch(Ljava/lang/Object;JLjava/lang/Object;JII)I",
                        "java/util/stream/Streams$RangeIntSpliterator.forEachRemaining(Ljava/util/function/IntConsumer;)V",
                        "java/util/zip/Adler32.updateByteBuffer(IJII)I",
                        "java/util/zip/Adler32.updateBytes(I[BII)I",
                        "jdk/internal/misc/Unsafe.allocateUninitializedArray0(Ljava/lang/Class;I)Ljava/lang/Object;",
                        "jdk/internal/misc/Unsafe.compareAndExchangeByteAcquire(Ljava/lang/Object;JBB)B",
                        "jdk/internal/misc/Unsafe.compareAndExchangeByteRelease(Ljava/lang/Object;JBB)B",
                        "jdk/internal/misc/Unsafe.compareAndExchangeByte(Ljava/lang/Object;JBB)B",
                        "jdk/internal/misc/Unsafe.compareAndExchangeIntAcquire(Ljava/lang/Object;JII)I",
                        "jdk/internal/misc/Unsafe.compareAndExchangeIntRelease(Ljava/lang/Object;JII)I",
                        "jdk/internal/misc/Unsafe.compareAndExchangeInt(Ljava/lang/Object;JII)I",
                        "jdk/internal/misc/Unsafe.compareAndExchangeLongAcquire(Ljava/lang/Object;JJJ)J",
                        "jdk/internal/misc/Unsafe.compareAndExchangeLongRelease(Ljava/lang/Object;JJJ)J",
                        "jdk/internal/misc/Unsafe.compareAndExchangeLong(Ljava/lang/Object;JJJ)J",
                        "jdk/internal/misc/Unsafe.compareAndExchangeObjectAcquire(Ljava/lang/Object;JLjava/lang/Object;Ljava/lang/Object;)Ljava/lang/Object;",
                        "jdk/internal/misc/Unsafe.compareAndExchangeObjectRelease(Ljava/lang/Object;JLjava/lang/Object;Ljava/lang/Object;)Ljava/lang/Object;",
                        "jdk/internal/misc/Unsafe.compareAndExchangeObject(Ljava/lang/Object;JLjava/lang/Object;Ljava/lang/Object;)Ljava/lang/Object;",
                        "jdk/internal/misc/Unsafe.compareAndExchangeShortAcquire(Ljava/lang/Object;JSS)S",
                        "jdk/internal/misc/Unsafe.compareAndExchangeShortRelease(Ljava/lang/Object;JSS)S",
                        "jdk/internal/misc/Unsafe.compareAndExchangeShort(Ljava/lang/Object;JSS)S",
                        "jdk/internal/misc/Unsafe.compareAndSetByte(Ljava/lang/Object;JBB)Z",
                        "jdk/internal/misc/Unsafe.compareAndSetShort(Ljava/lang/Object;JSS)Z",
                        "jdk/internal/misc/Unsafe.copyMemory0(Ljava/lang/Object;JLjava/lang/Object;JJ)V",
                        "jdk/internal/misc/Unsafe.getAndAddByte(Ljava/lang/Object;JB)B",
                        "jdk/internal/misc/Unsafe.getAndAddShort(Ljava/lang/Object;JS)S",
                        "jdk/internal/misc/Unsafe.getAndSetByte(Ljava/lang/Object;JB)B",
                        "jdk/internal/misc/Unsafe.getAndSetShort(Ljava/lang/Object;JS)S",
                        "jdk/internal/misc/Unsafe.getBooleanAcquire(Ljava/lang/Object;J)Z",
                        "jdk/internal/misc/Unsafe.getBooleanOpaque(Ljava/lang/Object;J)Z",
                        "jdk/internal/misc/Unsafe.getByteAcquire(Ljava/lang/Object;J)B",
                        "jdk/internal/misc/Unsafe.getByteOpaque(Ljava/lang/Object;J)B",
                        "jdk/internal/misc/Unsafe.getCharAcquire(Ljava/lang/Object;J)C",
                        "jdk/internal/misc/Unsafe.getCharOpaque(Ljava/lang/Object;J)C",
                        "jdk/internal/misc/Unsafe.getDoubleAcquire(Ljava/lang/Object;J)D",
                        "jdk/internal/misc/Unsafe.getDoubleOpaque(Ljava/lang/Object;J)D",
                        "jdk/internal/misc/Unsafe.getFloatAcquire(Ljava/lang/Object;J)F",
                        "jdk/internal/misc/Unsafe.getFloatOpaque(Ljava/lang/Object;J)F",
                        "jdk/internal/misc/Unsafe.getIntAcquire(Ljava/lang/Object;J)I",
                        "jdk/internal/misc/Unsafe.getIntOpaque(Ljava/lang/Object;J)I",
                        "jdk/internal/misc/Unsafe.getLongAcquire(Ljava/lang/Object;J)J",
                        "jdk/internal/misc/Unsafe.getLongOpaque(Ljava/lang/Object;J)J",
                        "jdk/internal/misc/Unsafe.getObjectAcquire(Ljava/lang/Object;J)Ljava/lang/Object;",
                        "jdk/internal/misc/Unsafe.getObjectOpaque(Ljava/lang/Object;J)Ljava/lang/Object;",
                        "jdk/internal/misc/Unsafe.getShortAcquire(Ljava/lang/Object;J)S",
                        "jdk/internal/misc/Unsafe.getShortOpaque(Ljava/lang/Object;J)S",
                        "jdk/internal/misc/Unsafe.park(ZJ)V",
                        "jdk/internal/misc/Unsafe.putBooleanOpaque(Ljava/lang/Object;JZ)V",
                        "jdk/internal/misc/Unsafe.putByteOpaque(Ljava/lang/Object;JB)V",
                        "jdk/internal/misc/Unsafe.putCharOpaque(Ljava/lang/Object;JC)V",
                        "jdk/internal/misc/Unsafe.putDoubleOpaque(Ljava/lang/Object;JD)V",
                        "jdk/internal/misc/Unsafe.putFloatOpaque(Ljava/lang/Object;JF)V",
                        "jdk/internal/misc/Unsafe.putIntOpaque(Ljava/lang/Object;JI)V",
                        "jdk/internal/misc/Unsafe.putLongOpaque(Ljava/lang/Object;JJ)V",
                        "jdk/internal/misc/Unsafe.putObjectOpaque(Ljava/lang/Object;JLjava/lang/Object;)V",
                        "jdk/internal/misc/Unsafe.putShortOpaque(Ljava/lang/Object;JS)V",
                        "jdk/internal/misc/Unsafe.unpark(Ljava/lang/Object;)V",
                        "jdk/internal/misc/Unsafe.weakCompareAndSetBytePlain(Ljava/lang/Object;JBB)Z",
                        "jdk/internal/misc/Unsafe.weakCompareAndSetByteAcquire(Ljava/lang/Object;JBB)Z",
                        "jdk/internal/misc/Unsafe.weakCompareAndSetByteRelease(Ljava/lang/Object;JBB)Z",
                        "jdk/internal/misc/Unsafe.weakCompareAndSetByte(Ljava/lang/Object;JBB)Z",
                        "jdk/internal/misc/Unsafe.weakCompareAndSetIntPlain(Ljava/lang/Object;JII)Z",
                        "jdk/internal/misc/Unsafe.weakCompareAndSetIntAcquire(Ljava/lang/Object;JII)Z",
                        "jdk/internal/misc/Unsafe.weakCompareAndSetIntRelease(Ljava/lang/Object;JII)Z",
                        "jdk/internal/misc/Unsafe.weakCompareAndSetInt(Ljava/lang/Object;JII)Z",
                        "jdk/internal/misc/Unsafe.weakCompareAndSetLongPlain(Ljava/lang/Object;JJJ)Z",
                        "jdk/internal/misc/Unsafe.weakCompareAndSetLongAcquire(Ljava/lang/Object;JJJ)Z",
                        "jdk/internal/misc/Unsafe.weakCompareAndSetLongRelease(Ljava/lang/Object;JJJ)Z",
                        "jdk/internal/misc/Unsafe.weakCompareAndSetLong(Ljava/lang/Object;JJJ)Z",
                        "jdk/internal/misc/Unsafe.weakCompareAndSetObjectPlain(Ljava/lang/Object;JLjava/lang/Object;Ljava/lang/Object;)Z",
                        "jdk/internal/misc/Unsafe.weakCompareAndSetObjectAcquire(Ljava/lang/Object;JLjava/lang/Object;Ljava/lang/Object;)Z",
                        "jdk/internal/misc/Unsafe.weakCompareAndSetObjectRelease(Ljava/lang/Object;JLjava/lang/Object;Ljava/lang/Object;)Z",
                        "jdk/internal/misc/Unsafe.weakCompareAndSetObject(Ljava/lang/Object;JLjava/lang/Object;Ljava/lang/Object;)Z",
                        "jdk/internal/misc/Unsafe.weakCompareAndSetShortPlain(Ljava/lang/Object;JSS)Z",
                        "jdk/internal/misc/Unsafe.weakCompareAndSetShortAcquire(Ljava/lang/Object;JSS)Z",
                        "jdk/internal/misc/Unsafe.weakCompareAndSetShortRelease(Ljava/lang/Object;JSS)Z",
                        "jdk/internal/misc/Unsafe.weakCompareAndSetShort(Ljava/lang/Object;JSS)Z",
                        "jdk/internal/util/Preconditions.checkIndex(IILjava/util/function/BiFunction;)I",
                        "jdk/jfr/internal/JVM.counterTime()J",
                        "jdk/jfr/internal/JVM.getBufferWriter()Ljava/lang/Object;",
                        "jdk/jfr/internal/JVM.getClassId(Ljava/lang/Class;)J",
                        "sun/nio/cs/ISO_8859_1$Encoder.implEncodeISOArray([CI[BII)I",
                        "sun/security/provider/DigestBase.implCompressMultiBlock0([BII)I",
                        "sun/security/provider/SHA.implCompress0([BI)V",
                        "sun/security/provider/SHA2.implCompress0([BI)V",
                        "sun/security/provider/SHA5.implCompress0([BI)V");

        if (!getHostArchitectureName().equals("amd64")) {
            add(TO_BE_INVESTIGATED,
                            // Can we implement these on non-AMD64 platforms? C2 seems to.
                            "sun/misc/Unsafe.getAndAddInt(Ljava/lang/Object;JI)I",
                            "sun/misc/Unsafe.getAndAddLong(Ljava/lang/Object;JJ)J",
                            "sun/misc/Unsafe.getAndSetInt(Ljava/lang/Object;JI)I",
                            "sun/misc/Unsafe.getAndSetLong(Ljava/lang/Object;JJ)J",
                            "sun/misc/Unsafe.getAndSetObject(Ljava/lang/Object;JLjava/lang/Object;)Ljava/lang/Object;");
            // JDK 9
            add(TO_BE_INVESTIGATED,
                            "jdk/internal/misc/Unsafe.getAndAddInt(Ljava/lang/Object;JI)I",
                            "jdk/internal/misc/Unsafe.getAndAddLong(Ljava/lang/Object;JJ)J",
                            "jdk/internal/misc/Unsafe.getAndSetInt(Ljava/lang/Object;JI)I",
                            "jdk/internal/misc/Unsafe.getAndSetLong(Ljava/lang/Object;JJ)J",
                            "jdk/internal/misc/Unsafe.getAndSetObject(Ljava/lang/Object;JLjava/lang/Object;)Ljava/lang/Object;",
                            "jdk/internal/misc/Unsafe.getCharUnaligned(Ljava/lang/Object;J)C",
                            "jdk/internal/misc/Unsafe.getIntUnaligned(Ljava/lang/Object;J)I",
                            "jdk/internal/misc/Unsafe.getLongUnaligned(Ljava/lang/Object;J)J",
                            "jdk/internal/misc/Unsafe.getShortUnaligned(Ljava/lang/Object;J)S",
                            "jdk/internal/misc/Unsafe.putCharUnaligned(Ljava/lang/Object;JC)V",
                            "jdk/internal/misc/Unsafe.putIntUnaligned(Ljava/lang/Object;JI)V",
                            "jdk/internal/misc/Unsafe.putLongUnaligned(Ljava/lang/Object;JJ)V",
                            "jdk/internal/misc/Unsafe.putShortUnaligned(Ljava/lang/Object;JS)V");
        }

        HotSpotGraalRuntimeProvider rt = (HotSpotGraalRuntimeProvider) Graal.getRequiredCapability(RuntimeProvider.class);
        GraalHotSpotVMConfig config = rt.getVMConfig();

        /*
         * These are known to be implemented but the platform dependent conditions for when they are
         * enabled are complex so just ignore them all the time.
         */
        add(IGNORE,
                        "java/lang/Integer.bitCount(I)I",
                        "java/lang/Integer.numberOfLeadingZeros(I)I",
                        "java/lang/Integer.numberOfTrailingZeros(I)I",
                        "java/lang/Long.bitCount(J)I",
                        "java/lang/Long.numberOfLeadingZeros(J)I",
                        "java/lang/Long.numberOfTrailingZeros(J)I");

        if (!config.useCRC32Intrinsics) {
            // Registration of the CRC32 plugins is guarded by UseCRC32Intrinsics
            add(IGNORE, "java/util/zip/CRC32.update(II)I");
            if (JAVA_SPECIFICATION_VERSION < 9) {
                add(IGNORE,
                                "java/util/zip/CRC32.updateByteBuffer(IJII)I",
                                "java/util/zip/CRC32.updateBytes(I[BII)I");
            } else {
                add(IGNORE,
                                "java/util/zip/CRC32.updateByteBuffer0(IJII)I",
                                "java/util/zip/CRC32.updateBytes0(I[BII)I",
                                "java/util/zip/CRC32C.updateBytes(I[BII)I",
                                "java/util/zip/CRC32C.updateDirectByteBuffer(IJII)I");
            }
        } else {
            if (JAVA_SPECIFICATION_VERSION >= 9) {
                add(TO_BE_INVESTIGATED,
                                "java/util/zip/CRC32C.updateBytes(I[BII)I",
                                "java/util/zip/CRC32C.updateDirectByteBuffer(IJII)I");
            }
        }

        if (!config.useAESIntrinsics) {
            // Registration of the AES plugins is guarded by UseAESIntrinsics
            if (JAVA_SPECIFICATION_VERSION < 9) {
                add(IGNORE,
                                "com/sun/crypto/provider/AESCrypt.decryptBlock([BI[BI)V",
                                "com/sun/crypto/provider/AESCrypt.encryptBlock([BI[BI)V",
                                "com/sun/crypto/provider/CipherBlockChaining.decrypt([BII[BI)I",
                                "com/sun/crypto/provider/CipherBlockChaining.encrypt([BII[BI)I");
            } else {
                add(IGNORE,
                                "com/sun/crypto/provider/AESCrypt.implDecryptBlock([BI[BI)V",
                                "com/sun/crypto/provider/AESCrypt.implEncryptBlock([BI[BI)V",
                                "com/sun/crypto/provider/CipherBlockChaining.implDecrypt([BII[BI)I",
                                "com/sun/crypto/provider/CipherBlockChaining.implEncrypt([BII[BI)I");
            }
        }
        if (!config.useMultiplyToLenIntrinsic()) {
            // Registration of the AES plugins is guarded by UseAESIntrinsics
            if (JAVA_SPECIFICATION_VERSION < 9) {
                add(IGNORE, "java/math/BigInteger.multiplyToLen([II[II[I)[I");
            } else {
                add(IGNORE, "java/math/BigInteger.implMultiplyToLen([II[II[I)[I");
            }
        }
    }

    private static String getHostArchitectureName() {
        String arch = System.getProperty("os.arch");
        if (arch.equals("x86_64")) {
            arch = "amd64";
        } else if (arch.equals("sparcv9")) {
            arch = "sparc";
        }
        return arch;
    }

    @Test
    @SuppressWarnings("try")
    public void test() throws ClassNotFoundException {
        HotSpotGraalRuntimeProvider rt = (HotSpotGraalRuntimeProvider) Graal.getRequiredCapability(RuntimeProvider.class);
        HotSpotProviders providers = rt.getHostBackend().getProviders();
        Plugins graphBuilderPlugins = providers.getGraphBuilderPlugins();
        InvocationPlugins invocationPlugins = graphBuilderPlugins.getInvocationPlugins();

<<<<<<< HEAD
=======
        EconomicSet<ResolvedJavaMethod> methods = invocationPlugins.getMethods();
>>>>>>> b3fbf98d
        HotSpotVMConfigStore store = rt.getVMConfig().getStore();
        List<VMIntrinsicMethod> intrinsics = store.getIntrinsics();

        List<String> missing = new ArrayList<>();
        Map<String, List<Binding>> bindings = invocationPlugins.getBindings(true);
        for (VMIntrinsicMethod intrinsic : intrinsics) {
            InvocationPlugin plugin = findPlugin(bindings, intrinsic);
            if (plugin == null) {
                ResolvedJavaMethod method = resolveIntrinsic(providers.getMetaAccess(), intrinsic);
                if (method != null) {
                    IntrinsicMethod intrinsicMethod = providers.getConstantReflection().getMethodHandleAccess().lookupMethodHandleIntrinsic(method);
                    if (intrinsicMethod != null) {
                        continue;
                    }
                }
                String m = String.format("%s.%s%s", intrinsic.declaringClass, intrinsic.name, intrinsic.descriptor);
                if (!TO_BE_INVESTIGATED.contains(m) && !IGNORE.contains(m)) {
                    missing.add(m);
                }
            }
        }

        if (!missing.isEmpty()) {
            Collections.sort(missing);
            String missingString = missing.stream().collect(Collectors.joining(String.format("%n    ")));
            fail("missing Graal intrinsics for:%n    %s", missingString);
        }
    }
}<|MERGE_RESOLUTION|>--- conflicted
+++ resolved
@@ -1,5 +1,5 @@
 /*
- * Copyright (c) 2014, 2017, Oracle and/or its affiliates. All rights reserved.
+ * Copyright (c) 2014, 2016, Oracle and/or its affiliates. All rights reserved.
  * DO NOT ALTER OR REMOVE COPYRIGHT NOTICES OR THIS FILE HEADER.
  *
  * This code is free software; you can redistribute it and/or modify it
@@ -29,11 +29,14 @@
 import java.util.Arrays;
 import java.util.Collection;
 import java.util.Collections;
+import java.util.HashMap;
 import java.util.List;
 import java.util.Map;
 import java.util.Set;
 import java.util.TreeSet;
 import java.util.stream.Collectors;
+
+import org.junit.Test;
 
 import org.graalvm.compiler.api.test.Graal;
 import org.graalvm.compiler.hotspot.GraalHotSpotVMConfig;
@@ -42,19 +45,13 @@
 import org.graalvm.compiler.nodes.graphbuilderconf.GraphBuilderConfiguration.Plugins;
 import org.graalvm.compiler.nodes.graphbuilderconf.InvocationPlugin;
 import org.graalvm.compiler.nodes.graphbuilderconf.InvocationPlugins;
-import org.graalvm.compiler.nodes.graphbuilderconf.InvocationPlugins.Binding;
 import org.graalvm.compiler.runtime.RuntimeProvider;
 import org.graalvm.compiler.test.GraalTest;
-<<<<<<< HEAD
-import org.junit.Test;
-=======
 import org.graalvm.util.EconomicSet;
->>>>>>> b3fbf98d
 
 import jdk.vm.ci.hotspot.HotSpotVMConfigStore;
 import jdk.vm.ci.hotspot.VMIntrinsicMethod;
 import jdk.vm.ci.meta.MetaAccessProvider;
-import jdk.vm.ci.meta.MetaUtil;
 import jdk.vm.ci.meta.MethodHandleAccessProvider.IntrinsicMethod;
 import jdk.vm.ci.meta.ResolvedJavaMethod;
 
@@ -67,10 +64,11 @@
  */
 public class CheckGraalIntrinsics extends GraalTest {
 
-    public static boolean match(String type, Binding binding, VMIntrinsicMethod intrinsic) {
-        if (intrinsic.name.equals(binding.name)) {
-            if (intrinsic.descriptor.startsWith(binding.argumentsDescriptor)) {
-                if (type.equals(intrinsic.declaringClass)) {
+    public static boolean match(ResolvedJavaMethod method, VMIntrinsicMethod intrinsic) {
+        if (intrinsic.name.equals(method.getName())) {
+            if (intrinsic.descriptor.equals(method.getSignature().toMethodDescriptor())) {
+                String declaringClass = method.getDeclaringClass().toClassName().replace('.', '/');
+                if (declaringClass.equals(intrinsic.declaringClass)) {
                     return true;
                 }
             }
@@ -78,27 +76,16 @@
         return false;
     }
 
-<<<<<<< HEAD
-    public static InvocationPlugin findPlugin(Map<String, List<Binding>> bindings, VMIntrinsicMethod intrinsic) {
-        for (Map.Entry<String, List<Binding>> e : bindings.entrySet()) {
-            // Match format of VMIntrinsicMethod.declaringClass
-            String type = MetaUtil.internalNameToJava(e.getKey(), true, false).replace('.', '/');
-            for (Binding binding : e.getValue()) {
-                if (match(type, binding, intrinsic)) {
-                    return binding.plugin;
-                }
-=======
     private static ResolvedJavaMethod findMethod(EconomicSet<ResolvedJavaMethod> methods, VMIntrinsicMethod intrinsic) {
         for (ResolvedJavaMethod method : methods) {
             if (match(method, intrinsic)) {
                 return method;
->>>>>>> b3fbf98d
             }
         }
         return null;
     }
 
-    public static ResolvedJavaMethod resolveIntrinsic(MetaAccessProvider metaAccess, VMIntrinsicMethod intrinsic) throws ClassNotFoundException {
+    private static ResolvedJavaMethod resolveIntrinsic(MetaAccessProvider metaAccess, VMIntrinsicMethod intrinsic) throws ClassNotFoundException {
         Class<?> c = Class.forName(intrinsic.declaringClass.replace('/', '.'), false, CheckGraalIntrinsics.class.getClassLoader());
         for (Method javaMethod : c.getDeclaredMethods()) {
             if (javaMethod.getName().equals(intrinsic.name)) {
@@ -257,21 +244,21 @@
                         "jdk/internal/misc/Unsafe.allocateUninitializedArray0(Ljava/lang/Class;I)Ljava/lang/Object;",
                         "jdk/internal/misc/Unsafe.compareAndExchangeByteAcquire(Ljava/lang/Object;JBB)B",
                         "jdk/internal/misc/Unsafe.compareAndExchangeByteRelease(Ljava/lang/Object;JBB)B",
-                        "jdk/internal/misc/Unsafe.compareAndExchangeByte(Ljava/lang/Object;JBB)B",
+                        "jdk/internal/misc/Unsafe.compareAndExchangeByteVolatile(Ljava/lang/Object;JBB)B",
                         "jdk/internal/misc/Unsafe.compareAndExchangeIntAcquire(Ljava/lang/Object;JII)I",
                         "jdk/internal/misc/Unsafe.compareAndExchangeIntRelease(Ljava/lang/Object;JII)I",
-                        "jdk/internal/misc/Unsafe.compareAndExchangeInt(Ljava/lang/Object;JII)I",
+                        "jdk/internal/misc/Unsafe.compareAndExchangeIntVolatile(Ljava/lang/Object;JII)I",
                         "jdk/internal/misc/Unsafe.compareAndExchangeLongAcquire(Ljava/lang/Object;JJJ)J",
                         "jdk/internal/misc/Unsafe.compareAndExchangeLongRelease(Ljava/lang/Object;JJJ)J",
-                        "jdk/internal/misc/Unsafe.compareAndExchangeLong(Ljava/lang/Object;JJJ)J",
+                        "jdk/internal/misc/Unsafe.compareAndExchangeLongVolatile(Ljava/lang/Object;JJJ)J",
                         "jdk/internal/misc/Unsafe.compareAndExchangeObjectAcquire(Ljava/lang/Object;JLjava/lang/Object;Ljava/lang/Object;)Ljava/lang/Object;",
                         "jdk/internal/misc/Unsafe.compareAndExchangeObjectRelease(Ljava/lang/Object;JLjava/lang/Object;Ljava/lang/Object;)Ljava/lang/Object;",
-                        "jdk/internal/misc/Unsafe.compareAndExchangeObject(Ljava/lang/Object;JLjava/lang/Object;Ljava/lang/Object;)Ljava/lang/Object;",
+                        "jdk/internal/misc/Unsafe.compareAndExchangeObjectVolatile(Ljava/lang/Object;JLjava/lang/Object;Ljava/lang/Object;)Ljava/lang/Object;",
                         "jdk/internal/misc/Unsafe.compareAndExchangeShortAcquire(Ljava/lang/Object;JSS)S",
                         "jdk/internal/misc/Unsafe.compareAndExchangeShortRelease(Ljava/lang/Object;JSS)S",
-                        "jdk/internal/misc/Unsafe.compareAndExchangeShort(Ljava/lang/Object;JSS)S",
-                        "jdk/internal/misc/Unsafe.compareAndSetByte(Ljava/lang/Object;JBB)Z",
-                        "jdk/internal/misc/Unsafe.compareAndSetShort(Ljava/lang/Object;JSS)Z",
+                        "jdk/internal/misc/Unsafe.compareAndExchangeShortVolatile(Ljava/lang/Object;JSS)S",
+                        "jdk/internal/misc/Unsafe.compareAndSwapByte(Ljava/lang/Object;JBB)Z",
+                        "jdk/internal/misc/Unsafe.compareAndSwapShort(Ljava/lang/Object;JSS)Z",
                         "jdk/internal/misc/Unsafe.copyMemory0(Ljava/lang/Object;JLjava/lang/Object;JJ)V",
                         "jdk/internal/misc/Unsafe.getAndAddByte(Ljava/lang/Object;JB)B",
                         "jdk/internal/misc/Unsafe.getAndAddShort(Ljava/lang/Object;JS)S",
@@ -306,26 +293,26 @@
                         "jdk/internal/misc/Unsafe.putObjectOpaque(Ljava/lang/Object;JLjava/lang/Object;)V",
                         "jdk/internal/misc/Unsafe.putShortOpaque(Ljava/lang/Object;JS)V",
                         "jdk/internal/misc/Unsafe.unpark(Ljava/lang/Object;)V",
-                        "jdk/internal/misc/Unsafe.weakCompareAndSetBytePlain(Ljava/lang/Object;JBB)Z",
-                        "jdk/internal/misc/Unsafe.weakCompareAndSetByteAcquire(Ljava/lang/Object;JBB)Z",
-                        "jdk/internal/misc/Unsafe.weakCompareAndSetByteRelease(Ljava/lang/Object;JBB)Z",
-                        "jdk/internal/misc/Unsafe.weakCompareAndSetByte(Ljava/lang/Object;JBB)Z",
-                        "jdk/internal/misc/Unsafe.weakCompareAndSetIntPlain(Ljava/lang/Object;JII)Z",
-                        "jdk/internal/misc/Unsafe.weakCompareAndSetIntAcquire(Ljava/lang/Object;JII)Z",
-                        "jdk/internal/misc/Unsafe.weakCompareAndSetIntRelease(Ljava/lang/Object;JII)Z",
-                        "jdk/internal/misc/Unsafe.weakCompareAndSetInt(Ljava/lang/Object;JII)Z",
-                        "jdk/internal/misc/Unsafe.weakCompareAndSetLongPlain(Ljava/lang/Object;JJJ)Z",
-                        "jdk/internal/misc/Unsafe.weakCompareAndSetLongAcquire(Ljava/lang/Object;JJJ)Z",
-                        "jdk/internal/misc/Unsafe.weakCompareAndSetLongRelease(Ljava/lang/Object;JJJ)Z",
-                        "jdk/internal/misc/Unsafe.weakCompareAndSetLong(Ljava/lang/Object;JJJ)Z",
-                        "jdk/internal/misc/Unsafe.weakCompareAndSetObjectPlain(Ljava/lang/Object;JLjava/lang/Object;Ljava/lang/Object;)Z",
-                        "jdk/internal/misc/Unsafe.weakCompareAndSetObjectAcquire(Ljava/lang/Object;JLjava/lang/Object;Ljava/lang/Object;)Z",
-                        "jdk/internal/misc/Unsafe.weakCompareAndSetObjectRelease(Ljava/lang/Object;JLjava/lang/Object;Ljava/lang/Object;)Z",
-                        "jdk/internal/misc/Unsafe.weakCompareAndSetObject(Ljava/lang/Object;JLjava/lang/Object;Ljava/lang/Object;)Z",
-                        "jdk/internal/misc/Unsafe.weakCompareAndSetShortPlain(Ljava/lang/Object;JSS)Z",
-                        "jdk/internal/misc/Unsafe.weakCompareAndSetShortAcquire(Ljava/lang/Object;JSS)Z",
-                        "jdk/internal/misc/Unsafe.weakCompareAndSetShortRelease(Ljava/lang/Object;JSS)Z",
-                        "jdk/internal/misc/Unsafe.weakCompareAndSetShort(Ljava/lang/Object;JSS)Z",
+                        "jdk/internal/misc/Unsafe.weakCompareAndSwapByte(Ljava/lang/Object;JBB)Z",
+                        "jdk/internal/misc/Unsafe.weakCompareAndSwapByteAcquire(Ljava/lang/Object;JBB)Z",
+                        "jdk/internal/misc/Unsafe.weakCompareAndSwapByteRelease(Ljava/lang/Object;JBB)Z",
+                        "jdk/internal/misc/Unsafe.weakCompareAndSwapByteVolatile(Ljava/lang/Object;JBB)Z",
+                        "jdk/internal/misc/Unsafe.weakCompareAndSwapInt(Ljava/lang/Object;JII)Z",
+                        "jdk/internal/misc/Unsafe.weakCompareAndSwapIntAcquire(Ljava/lang/Object;JII)Z",
+                        "jdk/internal/misc/Unsafe.weakCompareAndSwapIntRelease(Ljava/lang/Object;JII)Z",
+                        "jdk/internal/misc/Unsafe.weakCompareAndSwapIntVolatile(Ljava/lang/Object;JII)Z",
+                        "jdk/internal/misc/Unsafe.weakCompareAndSwapLong(Ljava/lang/Object;JJJ)Z",
+                        "jdk/internal/misc/Unsafe.weakCompareAndSwapLongAcquire(Ljava/lang/Object;JJJ)Z",
+                        "jdk/internal/misc/Unsafe.weakCompareAndSwapLongRelease(Ljava/lang/Object;JJJ)Z",
+                        "jdk/internal/misc/Unsafe.weakCompareAndSwapLongVolatile(Ljava/lang/Object;JJJ)Z",
+                        "jdk/internal/misc/Unsafe.weakCompareAndSwapObject(Ljava/lang/Object;JLjava/lang/Object;Ljava/lang/Object;)Z",
+                        "jdk/internal/misc/Unsafe.weakCompareAndSwapObjectAcquire(Ljava/lang/Object;JLjava/lang/Object;Ljava/lang/Object;)Z",
+                        "jdk/internal/misc/Unsafe.weakCompareAndSwapObjectRelease(Ljava/lang/Object;JLjava/lang/Object;Ljava/lang/Object;)Z",
+                        "jdk/internal/misc/Unsafe.weakCompareAndSwapObjectVolatile(Ljava/lang/Object;JLjava/lang/Object;Ljava/lang/Object;)Z",
+                        "jdk/internal/misc/Unsafe.weakCompareAndSwapShort(Ljava/lang/Object;JSS)Z",
+                        "jdk/internal/misc/Unsafe.weakCompareAndSwapShortAcquire(Ljava/lang/Object;JSS)Z",
+                        "jdk/internal/misc/Unsafe.weakCompareAndSwapShortRelease(Ljava/lang/Object;JSS)Z",
+                        "jdk/internal/misc/Unsafe.weakCompareAndSwapShortVolatile(Ljava/lang/Object;JSS)Z",
                         "jdk/internal/util/Preconditions.checkIndex(IILjava/util/function/BiFunction;)I",
                         "jdk/jfr/internal/JVM.counterTime()J",
                         "jdk/jfr/internal/JVM.getBufferWriter()Ljava/lang/Object;",
@@ -439,24 +426,28 @@
     public void test() throws ClassNotFoundException {
         HotSpotGraalRuntimeProvider rt = (HotSpotGraalRuntimeProvider) Graal.getRequiredCapability(RuntimeProvider.class);
         HotSpotProviders providers = rt.getHostBackend().getProviders();
+        Map<ResolvedJavaMethod, Object> impl = new HashMap<>();
         Plugins graphBuilderPlugins = providers.getGraphBuilderPlugins();
         InvocationPlugins invocationPlugins = graphBuilderPlugins.getInvocationPlugins();
-
-<<<<<<< HEAD
-=======
+        for (ResolvedJavaMethod method : invocationPlugins.getMethods()) {
+            InvocationPlugin plugin = invocationPlugins.lookupInvocation(method);
+            assert plugin != null;
+            impl.put(method, plugin);
+        }
+
         EconomicSet<ResolvedJavaMethod> methods = invocationPlugins.getMethods();
->>>>>>> b3fbf98d
         HotSpotVMConfigStore store = rt.getVMConfig().getStore();
         List<VMIntrinsicMethod> intrinsics = store.getIntrinsics();
 
         List<String> missing = new ArrayList<>();
-        Map<String, List<Binding>> bindings = invocationPlugins.getBindings(true);
         for (VMIntrinsicMethod intrinsic : intrinsics) {
-            InvocationPlugin plugin = findPlugin(bindings, intrinsic);
-            if (plugin == null) {
-                ResolvedJavaMethod method = resolveIntrinsic(providers.getMetaAccess(), intrinsic);
+            ResolvedJavaMethod method = findMethod(methods, intrinsic);
+            if (method == null) {
+                method = resolveIntrinsic(providers.getMetaAccess(), intrinsic);
+
+                IntrinsicMethod intrinsicMethod = null;
                 if (method != null) {
-                    IntrinsicMethod intrinsicMethod = providers.getConstantReflection().getMethodHandleAccess().lookupMethodHandleIntrinsic(method);
+                    intrinsicMethod = providers.getConstantReflection().getMethodHandleAccess().lookupMethodHandleIntrinsic(method);
                     if (intrinsicMethod != null) {
                         continue;
                     }
