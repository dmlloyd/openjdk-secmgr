--- conflicted
+++ resolved
@@ -257,26 +257,6 @@
      */
     public static long getProcessId() {
         return ProcessHandle.current().pid();
-<<<<<<< HEAD
-    }
-
-    /**
-     * Get platform specific VM arguments (e.g. -d64 on 64bit Solaris)
-     *
-     * @return String[] with platform specific arguments, empty if there are
-     *         none
-     */
-    public static String[] getPlatformSpecificVMArgs() {
-        String osName = System.getProperty("os.name");
-        String dataModel = System.getProperty("sun.arch.data.model");
-
-        if (osName.equals("SunOS") && dataModel.equals("64")) {
-            return new String[] { "-d64" };
-        }
-
-        return new String[] {};
-=======
->>>>>>> 449dbe18
     }
 
     /**
