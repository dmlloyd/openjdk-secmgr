--- conflicted
+++ resolved
@@ -177,10 +177,7 @@
     exports jdk.internal.perf to
         java.desktop,
         java.management,
-<<<<<<< HEAD
-=======
         jdk.management.agent,
->>>>>>> be62faf9
         jdk.internal.jvmstat;
     exports jdk.internal.ref to
         java.desktop,
@@ -200,11 +197,7 @@
         jdk.jdeps,
         jdk.jlink;
     exports jdk.internal.vm to
-<<<<<<< HEAD
-        java.management,
-=======
         jdk.management.agent,
->>>>>>> be62faf9
         jdk.internal.jvmstat;
     exports sun.net to
         jdk.incubator.httpclient;
