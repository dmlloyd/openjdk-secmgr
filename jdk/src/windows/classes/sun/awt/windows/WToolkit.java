--- conflicted
+++ resolved
@@ -935,12 +935,6 @@
      * Windows doesn't always send WM_SETTINGCHANGE when it should.
      */
     private void windowsSettingChange() {
-<<<<<<< HEAD
-        if (AppContext.getAppContext() == null) {
-            // We cannot post the update to any EventQueue. Listeners will
-            // be called on EDTs by DesktopPropertyChangeSupport
-            updateProperties();
-=======
         // JDK-8039383: Have to update the value of XPSTYLE_THEME_ACTIVE property
         // as soon as possible to prevent NPE and other errors because theme data
         // has become unavailable.
@@ -956,16 +950,11 @@
             // We cannot post the update to any EventQueue. Listeners will
             // be called on EDTs by DesktopPropertyChangeSupport
             updateProperties(props);
->>>>>>> 59c3701b
         } else {
             // Cannot update on Toolkit thread.
             // DesktopPropertyChangeSupport will call listeners on Toolkit
             // thread if it has AppContext (standalone mode)
-<<<<<<< HEAD
-            EventQueue.invokeLater(this::updateProperties);
-=======
             EventQueue.invokeLater(() -> updateProperties(props));
->>>>>>> 59c3701b
         }
     }
 
