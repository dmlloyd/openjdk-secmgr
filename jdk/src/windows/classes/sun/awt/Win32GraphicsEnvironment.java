--- conflicted
+++ resolved
@@ -394,17 +394,15 @@
         isDWMCompositionEnabled = enabled;
     }
 
-<<<<<<< HEAD
     @Override
     public boolean isDisplayLocal() {
         return true;
     }
-=======
+
     /**
      * Used to find out if the OS is Windows Vista or later.
      *
      * @return {@code true} if the OS is Vista or later, {@code false} otherwise
      */
     public static native boolean isVistaOS();
->>>>>>> 7fd54eff
 }