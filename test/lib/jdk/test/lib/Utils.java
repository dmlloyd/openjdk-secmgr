/*
 * Copyright (c) 2013, 2017, Oracle and/or its affiliates. All rights reserved.
 * DO NOT ALTER OR REMOVE COPYRIGHT NOTICES OR THIS FILE HEADER.
 *
 * This code is free software; you can redistribute it and/or modify it
 * under the terms of the GNU General Public License version 2 only, as
 * published by the Free Software Foundation.
 *
 * This code is distributed in the hope that it will be useful, but WITHOUT
 * ANY WARRANTY; without even the implied warranty of MERCHANTABILITY or
 * FITNESS FOR A PARTICULAR PURPOSE.  See the GNU General Public License
 * version 2 for more details (a copy is included in the LICENSE file that
 * accompanied this code).
 *
 * You should have received a copy of the GNU General Public License version
 * 2 along with this work; if not, write to the Free Software Foundation,
 * Inc., 51 Franklin St, Fifth Floor, Boston, MA 02110-1301 USA.
 *
 * Please contact Oracle, 500 Oracle Parkway, Redwood Shores, CA 94065 USA
 * or visit www.oracle.com if you need additional information or have any
 * questions.
 */

package jdk.test.lib;

import java.io.File;
import java.io.IOException;
import java.net.InetAddress;
import java.net.MalformedURLException;
import java.net.ServerSocket;
import java.net.URL;
import java.net.URLClassLoader;
import java.net.UnknownHostException;
import java.nio.file.Files;
import java.nio.file.Path;
import java.nio.file.Paths;
import java.util.ArrayList;
import java.util.Arrays;
import java.util.Collection;
import java.util.Collections;
import java.util.Iterator;
import java.util.Map;
import java.util.HashMap;
import java.util.List;
import java.util.Objects;
import java.util.Random;
import java.util.function.BooleanSupplier;
import java.util.concurrent.TimeUnit;
import java.util.function.Consumer;
import java.util.function.Function;
import java.util.regex.Matcher;
import java.util.regex.Pattern;

import static jdk.test.lib.Asserts.assertTrue;
import jdk.test.lib.process.ProcessTools;
import jdk.test.lib.process.OutputAnalyzer;

/**
 * Common library for various test helper functions.
 */
public final class Utils {

    /**
     * Returns the value of 'test.class.path' system property.
     */
    public static final String TEST_CLASS_PATH = System.getProperty("test.class.path", ".");

    /**
     * Returns the sequence used by operating system to separate lines.
     */
    public static final String NEW_LINE = System.getProperty("line.separator");

    /**
     * Returns the value of 'test.vm.opts' system property.
     */
    public static final String VM_OPTIONS = System.getProperty("test.vm.opts", "").trim();

    /**
     * Returns the value of 'test.java.opts' system property.
     */
    public static final String JAVA_OPTIONS = System.getProperty("test.java.opts", "").trim();

    /**
     * Returns the value of 'test.src' system property.
     */
    public static final String TEST_SRC = System.getProperty("test.src", "").trim();

    /*
     * Returns the value of 'test.jdk' system property
     */
    public static final String TEST_JDK = System.getProperty("test.jdk");

    /*
     * Returns the value of 'compile.jdk' system property
     */
    public static final String COMPILE_JDK= System.getProperty("compile.jdk", TEST_JDK);

    /**
     * Returns the value of 'test.classes' system property
     */
    public static final String TEST_CLASSES = System.getProperty("test.classes", ".");
    /**
     * Defines property name for seed value.
     */
    public static final String SEED_PROPERTY_NAME = "jdk.test.lib.random.seed";

    /* (non-javadoc)
     * Random generator with (or without) predefined seed. Depends on
     * "jdk.test.lib.random.seed" property value.
     */
    private static volatile Random RANDOM_GENERATOR;

    /**
     * Contains the seed value used for {@link java.util.Random} creation.
     */
    public static final long SEED = Long.getLong(SEED_PROPERTY_NAME, new Random().nextLong());
    /**
    * Returns the value of 'test.timeout.factor' system property
    * converted to {@code double}.
    */
    public static final double TIMEOUT_FACTOR;
    static {
        String toFactor = System.getProperty("test.timeout.factor", "1.0");
        TIMEOUT_FACTOR = Double.parseDouble(toFactor);
    }

    /**
    * Returns the value of JTREG default test timeout in milliseconds
    * converted to {@code long}.
    */
    public static final long DEFAULT_TEST_TIMEOUT = TimeUnit.SECONDS.toMillis(120);

    private Utils() {
        // Private constructor to prevent class instantiation
    }

    /**
     * Returns the list of VM options.
     *
     * @return List of VM options
     */
    public static List<String> getVmOptions() {
        return Arrays.asList(safeSplitString(VM_OPTIONS));
    }

    /**
     * Returns the list of VM options with -J prefix.
     *
     * @return The list of VM options with -J prefix
     */
    public static List<String> getForwardVmOptions() {
        String[] opts = safeSplitString(VM_OPTIONS);
        for (int i = 0; i < opts.length; i++) {
            opts[i] = "-J" + opts[i];
        }
        return Arrays.asList(opts);
    }

    /**
     * Returns the default JTReg arguments for a jvm running a test.
     * This is the combination of JTReg arguments test.vm.opts and test.java.opts.
     * @return An array of options, or an empty array if no options.
     */
    public static String[] getTestJavaOpts() {
        List<String> opts = new ArrayList<String>();
        Collections.addAll(opts, safeSplitString(VM_OPTIONS));
        Collections.addAll(opts, safeSplitString(JAVA_OPTIONS));
        return opts.toArray(new String[0]);
    }

    /**
     * Combines given arguments with default JTReg arguments for a jvm running a test.
     * This is the combination of JTReg arguments test.vm.opts and test.java.opts
     * @return The combination of JTReg test java options and user args.
     */
    public static String[] addTestJavaOpts(String... userArgs) {
        List<String> opts = new ArrayList<String>();
        Collections.addAll(opts, getTestJavaOpts());
        Collections.addAll(opts, userArgs);
        return opts.toArray(new String[0]);
    }

    /**
     * Removes any options specifying which GC to use, for example "-XX:+UseG1GC".
     * Removes any options matching: -XX:(+/-)Use*GC
     * Used when a test need to set its own GC version. Then any
     * GC specified by the framework must first be removed.
     * @return A copy of given opts with all GC options removed.
     */
    private static final Pattern useGcPattern = Pattern.compile(
            "(?:\\-XX\\:[\\+\\-]Use.+GC)"
            + "|(?:\\-Xconcgc)");
    public static List<String> removeGcOpts(List<String> opts) {
        List<String> optsWithoutGC = new ArrayList<String>();
        for (String opt : opts) {
            if (useGcPattern.matcher(opt).matches()) {
                System.out.println("removeGcOpts: removed " + opt);
            } else {
                optsWithoutGC.add(opt);
            }
        }
        return optsWithoutGC;
    }

    /**
     * Returns the default JTReg arguments for a jvm running a test without
     * options that matches regular expressions in {@code filters}.
     * This is the combination of JTReg arguments test.vm.opts and test.java.opts.
     * @param filters Regular expressions used to filter out options.
     * @return An array of options, or an empty array if no options.
     */
    public static String[] getFilteredTestJavaOpts(String... filters) {
        String options[] = getTestJavaOpts();

        if (filters.length == 0) {
            return options;
        }

        List<String> filteredOptions = new ArrayList<String>(options.length);
        Pattern patterns[] = new Pattern[filters.length];
        for (int i = 0; i < filters.length; i++) {
            patterns[i] = Pattern.compile(filters[i]);
        }

        for (String option : options) {
            boolean matched = false;
            for (int i = 0; i < patterns.length && !matched; i++) {
                Matcher matcher = patterns[i].matcher(option);
                matched = matcher.find();
            }
            if (!matched) {
                filteredOptions.add(option);
            }
        }

        return filteredOptions.toArray(new String[filteredOptions.size()]);
    }

    /**
     * Splits a string by white space.
     * Works like String.split(), but returns an empty array
     * if the string is null or empty.
     */
    private static String[] safeSplitString(String s) {
        if (s == null || s.trim().isEmpty()) {
            return new String[] {};
        }
        return s.trim().split("\\s+");
    }

    /**
     * @return The full command line for the ProcessBuilder.
     */
    public static String getCommandLine(ProcessBuilder pb) {
        StringBuilder cmd = new StringBuilder();
        for (String s : pb.command()) {
            cmd.append(s).append(" ");
        }
        return cmd.toString();
    }

    /**
     * Returns the free port on the local host.
     * The function will spin until a valid port number is found.
     *
     * @return The port number
     * @throws InterruptedException if any thread has interrupted the current thread
     * @throws IOException if an I/O error occurs when opening the socket
     */
    public static int getFreePort() throws InterruptedException, IOException {
        int port = -1;

        while (port <= 0) {
            Thread.sleep(100);

            ServerSocket serverSocket = null;
            try {
                serverSocket = new ServerSocket(0);
                port = serverSocket.getLocalPort();
            } finally {
                serverSocket.close();
            }
        }

        return port;
    }

    /**
     * Returns the name of the local host.
     *
     * @return The host name
     * @throws UnknownHostException if IP address of a host could not be determined
     */
    public static String getHostname() throws UnknownHostException {
        InetAddress inetAddress = InetAddress.getLocalHost();
        String hostName = inetAddress.getHostName();

        assertTrue((hostName != null && !hostName.isEmpty()),
                "Cannot get hostname");

        return hostName;
    }

    /**
     * Uses "jcmd -l" to search for a jvm pid. This function will wait
     * forever (until jtreg timeout) for the pid to be found.
     * @param key Regular expression to search for
     * @return The found pid.
     */
    public static int waitForJvmPid(String key) throws Throwable {
        final long iterationSleepMillis = 250;
        System.out.println("waitForJvmPid: Waiting for key '" + key + "'");
        System.out.flush();
        while (true) {
            int pid = tryFindJvmPid(key);
            if (pid >= 0) {
                return pid;
            }
            Thread.sleep(iterationSleepMillis);
        }
    }

    /**
     * Searches for a jvm pid in the output from "jcmd -l".
     *
     * Example output from jcmd is:
     * 12498 sun.tools.jcmd.JCmd -l
     * 12254 /tmp/jdk8/tl/jdk/JTwork/classes/com/sun/tools/attach/Application.jar
     *
     * @param key A regular expression to search for.
     * @return The found pid, or -1 if not found.
     * @throws Exception If multiple matching jvms are found.
     */
    public static int tryFindJvmPid(String key) throws Throwable {
        OutputAnalyzer output = null;
        try {
            JDKToolLauncher jcmdLauncher = JDKToolLauncher.create("jcmd");
            jcmdLauncher.addToolArg("-l");
            output = ProcessTools.executeProcess(jcmdLauncher.getCommand());
            output.shouldHaveExitValue(0);

            // Search for a line starting with numbers (pid), follwed by the key.
            Pattern pattern = Pattern.compile("([0-9]+)\\s.*(" + key + ").*\\r?\\n");
            Matcher matcher = pattern.matcher(output.getStdout());

            int pid = -1;
            if (matcher.find()) {
                pid = Integer.parseInt(matcher.group(1));
                System.out.println("findJvmPid.pid: " + pid);
                if (matcher.find()) {
                    throw new Exception("Found multiple JVM pids for key: " + key);
                }
            }
            return pid;
        } catch (Throwable t) {
            System.out.println(String.format("Utils.findJvmPid(%s) failed: %s", key, t));
            throw t;
        }
    }

    /**
     * Adjusts the provided timeout value for the TIMEOUT_FACTOR
     * @param tOut the timeout value to be adjusted
     * @return The timeout value adjusted for the value of "test.timeout.factor"
     *         system property
     */
    public static long adjustTimeout(long tOut) {
        return Math.round(tOut * Utils.TIMEOUT_FACTOR);
    }

    /**
     * Return the contents of the named file as a single String,
     * or null if not found.
     * @param filename name of the file to read
     * @return String contents of file, or null if file not found.
     * @throws  IOException
     *          if an I/O error occurs reading from the file or a malformed or
     *          unmappable byte sequence is read
     */
    public static String fileAsString(String filename) throws IOException {
        Path filePath = Paths.get(filename);
        if (!Files.exists(filePath)) return null;
        return new String(Files.readAllBytes(filePath));
    }

    private static final char[] hexArray = new char[]{'0', '1', '2', '3', '4', '5', '6', '7', '8', '9', 'A', 'B', 'C', 'D', 'E', 'F'};

    /**
     * Returns hex view of byte array
     *
     * @param bytes byte array to process
     * @return Space separated hexadecimal string representation of bytes
     */

    public static String toHexString(byte[] bytes) {
        char[] hexView = new char[bytes.length * 3];
        int i = 0;
        for (byte b : bytes) {
            hexView[i++] = hexArray[(b >> 4) & 0x0F];
            hexView[i++] = hexArray[b & 0x0F];
            hexView[i++] = ' ';
        }
        return new String(hexView);
    }

    /**
     * Returns {@link java.util.Random} generator initialized with particular seed.
     * The seed could be provided via system property {@link Utils#SEED_PROPERTY_NAME}
     * In case no seed is provided, the method uses a random number.
     * The used seed printed to stdout.
     * @return {@link java.util.Random} generator with particular seed.
     */
    public static Random getRandomInstance() {
        if (RANDOM_GENERATOR == null) {
            synchronized (Utils.class) {
                if (RANDOM_GENERATOR == null) {
                    RANDOM_GENERATOR = new Random(SEED);
                    System.out.printf("For random generator using seed: %d%n", SEED);
                    System.out.printf("To re-run test with same seed value please add \"-D%s=%d\" to command line.%n", SEED_PROPERTY_NAME, SEED);
                }
            }
        }
        return RANDOM_GENERATOR;
    }

    /**
     * Returns random element of non empty collection
     *
     * @param <T> a type of collection element
     * @param collection collection of elements
     * @return random element of collection
     * @throws IllegalArgumentException if collection is empty
     */
    public static <T> T getRandomElement(Collection<T> collection)
            throws IllegalArgumentException {
        if (collection.isEmpty()) {
            throw new IllegalArgumentException("Empty collection");
        }
        Random random = getRandomInstance();
        int elementIndex = 1 + random.nextInt(collection.size() - 1);
        Iterator<T> iterator = collection.iterator();
        while (--elementIndex != 0) {
            iterator.next();
        }
        return iterator.next();
    }

    /**
     * Returns random element of non empty array
     *
     * @param <T> a type of array element
     * @param array array of elements
     * @return random element of array
     * @throws IllegalArgumentException if array is empty
     */
    public static <T> T getRandomElement(T[] array)
            throws IllegalArgumentException {
        if (array == null || array.length == 0) {
            throw new IllegalArgumentException("Empty or null array");
        }
        Random random = getRandomInstance();
        return array[random.nextInt(array.length)];
    }

    /**
     * Wait for condition to be true
     *
     * @param condition, a condition to wait for
     */
    public static final void waitForCondition(BooleanSupplier condition) {
        waitForCondition(condition, -1L, 100L);
    }

    /**
     * Wait until timeout for condition to be true
     *
     * @param condition, a condition to wait for
     * @param timeout a time in milliseconds to wait for condition to be true
     * specifying -1 will wait forever
     * @return condition value, to determine if wait was successful
     */
    public static final boolean waitForCondition(BooleanSupplier condition,
            long timeout) {
        return waitForCondition(condition, timeout, 100L);
    }

    /**
     * Wait until timeout for condition to be true for specified time
     *
     * @param condition, a condition to wait for
     * @param timeout a time in milliseconds to wait for condition to be true,
     * specifying -1 will wait forever
     * @param sleepTime a time to sleep value in milliseconds
     * @return condition value, to determine if wait was successful
     */
    public static final boolean waitForCondition(BooleanSupplier condition,
            long timeout, long sleepTime) {
        long startTime = System.currentTimeMillis();
        while (!(condition.getAsBoolean() || (timeout != -1L
                && ((System.currentTimeMillis() - startTime) > timeout)))) {
            try {
                Thread.sleep(sleepTime);
            } catch (InterruptedException e) {
                Thread.currentThread().interrupt();
                throw new Error(e);
            }
        }
        return condition.getAsBoolean();
    }

    /**
     * Interface same as java.lang.Runnable but with
     * method {@code run()} able to throw any Throwable.
     */
    public static interface ThrowingRunnable {
        void run() throws Throwable;
    }

    /**
     * Filters out an exception that may be thrown by the given
     * test according to the given filter.
     *
     * @param test - method that is invoked and checked for exception.
     * @param filter - function that checks if the thrown exception matches
     *                 criteria given in the filter's implementation.
     * @return - exception that matches the filter if it has been thrown or
     *           {@code null} otherwise.
     * @throws Throwable - if test has thrown an exception that does not
     *                     match the filter.
     */
    public static Throwable filterException(ThrowingRunnable test,
            Function<Throwable, Boolean> filter) throws Throwable {
        try {
            test.run();
        } catch (Throwable t) {
            if (filter.apply(t)) {
                return t;
            } else {
                throw t;
            }
        }
        return null;
    }

    /**
     * Ensures a requested class is loaded
     * @param aClass class to load
     */
    public static void ensureClassIsLoaded(Class<?> aClass) {
        if (aClass == null) {
            throw new Error("Requested null class");
        }
        try {
            Class.forName(aClass.getName(), /* initialize = */ true,
                    ClassLoader.getSystemClassLoader());
        } catch (ClassNotFoundException e) {
            throw new Error("Class not found", e);
        }
    }
    /**
     * @param parent a class loader to be the parent for the returned one
     * @return an UrlClassLoader with urls made of the 'test.class.path' jtreg
     *         property and with the given parent
     */
    public static URLClassLoader getTestClassPathURLClassLoader(ClassLoader parent) {
        URL[] urls = Arrays.stream(TEST_CLASS_PATH.split(File.pathSeparator))
                .map(Paths::get)
                .map(Path::toUri)
                .map(x -> {
                    try {
                        return x.toURL();
                    } catch (MalformedURLException ex) {
                        throw new Error("Test issue. JTREG property"
                                + " 'test.class.path'"
                                + " is not defined correctly", ex);
                    }
                }).toArray(URL[]::new);
        return new URLClassLoader(urls, parent);
    }

    /**
     * Runs runnable and checks that it throws expected exception. If exceptionException is null it means
     * that we expect no exception to be thrown.
     * @param runnable what we run
     * @param expectedException expected exception
     */
    public static void runAndCheckException(Runnable runnable, Class<? extends Throwable> expectedException) {
        runAndCheckException(runnable, t -> {
            if (t == null) {
                if (expectedException != null) {
                    throw new AssertionError("Didn't get expected exception " + expectedException.getSimpleName());
                }
            } else {
                String message = "Got unexpected exception " + t.getClass().getSimpleName();
                if (expectedException == null) {
                    throw new AssertionError(message, t);
                } else if (!expectedException.isAssignableFrom(t.getClass())) {
                    message += " instead of " + expectedException.getSimpleName();
                    throw new AssertionError(message, t);
                }
            }
        });
    }

    /**
     * Runs runnable and makes some checks to ensure that it throws expected exception.
     * @param runnable what we run
     * @param checkException a consumer which checks that we got expected exception and raises a new exception otherwise
     */
    public static void runAndCheckException(Runnable runnable, Consumer<Throwable> checkException) {
        try {
            runnable.run();
            checkException.accept(null);
        } catch (Throwable t) {
            checkException.accept(t);
        }
    }

    /**
     * Converts to VM type signature
     *
     * @param type Java type to convert
     * @return string representation of VM type
     */
    public static String toJVMTypeSignature(Class<?> type) {
        if (type.isPrimitive()) {
            if (type == boolean.class) {
                return "Z";
            } else if (type == byte.class) {
                return "B";
            } else if (type == char.class) {
                return "C";
            } else if (type == double.class) {
                return "D";
            } else if (type == float.class) {
                return "F";
            } else if (type == int.class) {
                return "I";
            } else if (type == long.class) {
                return "J";
            } else if (type == short.class) {
                return "S";
            } else if (type == void.class) {
                return "V";
            } else {
                throw new Error("Unsupported type: " + type);
            }
        }
        String result = type.getName().replaceAll("\\.", "/");
        if (!type.isArray()) {
            return "L" + result + ";";
        }
        return result;
    }

    public static Object[] getNullValues(Class<?>... types) {
        Object[] result = new Object[types.length];
        int i = 0;
        for (Class<?> type : types) {
            result[i++] = NULL_VALUES.get(type);
        }
        return result;
    }
    private static Map<Class<?>, Object> NULL_VALUES = new HashMap<>();
    static {
        NULL_VALUES.put(boolean.class, false);
        NULL_VALUES.put(byte.class, (byte) 0);
        NULL_VALUES.put(short.class, (short) 0);
        NULL_VALUES.put(char.class, '\0');
        NULL_VALUES.put(int.class, 0);
        NULL_VALUES.put(long.class, 0L);
        NULL_VALUES.put(float.class, 0.0f);
        NULL_VALUES.put(double.class, 0.0d);
    }

    /**
     * Returns mandatory property value
     * @param propName is a name of property to request
     * @return a String with requested property value
     */
    public static String getMandatoryProperty(String propName) {
        Objects.requireNonNull(propName, "Requested null property");
        String prop = System.getProperty(propName);
        Objects.requireNonNull(prop,
                String.format("A mandatory property '%s' isn't set", propName));
        return prop;
    }

<<<<<<< HEAD
    /*
     * Run uname with specified arguments.
     */
    public static OutputAnalyzer uname(String... args) throws Throwable {
        String[] cmds = new String[args.length + 1];
        cmds[0] = "uname";
        System.arraycopy(args, 0, cmds, 1, args.length);
        return ProcessTools.executeCommand(cmds);
    }

    /*
     * Returns the system distro.
     */
    public static String distro() {
        try {
            return uname("-v").asLines().get(0);
        } catch (Throwable t) {
            throw new RuntimeException("Failed to determine distro.", t);
        }
    }
=======
    // This method is intended to be called from a jtreg test.
    // It will identify the name of the test by means of stack walking.
    // It can handle both jtreg tests and a testng tests wrapped inside jtreg tests.
    // For jtreg tests the name of the test will be searched by stack-walking
    // until the method main() is found; the class containing that method is the
    // main test class and will be returned as the name of the test.
    // Special handling is used for testng tests.
    public static String getTestName() {
        String result = null;
        // If we are using testng, then we should be able to load the "Test" annotation.
        Class testClassAnnotation;

        try {
            testClassAnnotation = Class.forName("org.testng.annotations.Test");
        } catch (ClassNotFoundException e) {
            testClassAnnotation = null;
        }

        StackTraceElement[] elms = (new Throwable()).getStackTrace();
        for (StackTraceElement n: elms) {
            String className = n.getClassName();

            // If this is a "main" method, then use its class name, but only
            // if we are not using testng.
            if (testClassAnnotation == null && "main".equals(n.getMethodName())) {
                result = className;
                break;
            }

            // If this is a testng test, the test will have no "main" method. We can
            // detect a testng test class by looking for the org.testng.annotations.Test
            // annotation. If present, then use the name of this class.
            if (testClassAnnotation != null) {
                try {
                    Class c = Class.forName(className);
                    if (c.isAnnotationPresent(testClassAnnotation)) {
                        result = className;
                        break;
                    }
                } catch (ClassNotFoundException e) {
                    throw new RuntimeException("Unexpected exception: " + e, e);
                }
            }
        }

        if (result == null) {
            throw new RuntimeException("Couldn't find main test class in stack trace");
        }

        return result;
    }

>>>>>>> d3bfc826
}
<|MERGE_RESOLUTION|>--- conflicted
+++ resolved
@@ -686,7 +686,6 @@
         return prop;
     }
 
-<<<<<<< HEAD
     /*
      * Run uname with specified arguments.
      */
@@ -707,7 +706,7 @@
             throw new RuntimeException("Failed to determine distro.", t);
         }
     }
-=======
+
     // This method is intended to be called from a jtreg test.
     // It will identify the name of the test by means of stack walking.
     // It can handle both jtreg tests and a testng tests wrapped inside jtreg tests.
@@ -760,5 +759,4 @@
         return result;
     }
 
->>>>>>> d3bfc826
 }
