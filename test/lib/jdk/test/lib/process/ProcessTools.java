/*
 * Copyright (c) 2013, 2017, Oracle and/or its affiliates. All rights reserved.
 * DO NOT ALTER OR REMOVE COPYRIGHT NOTICES OR THIS FILE HEADER.
 *
 * This code is free software; you can redistribute it and/or modify it
 * under the terms of the GNU General Public License version 2 only, as
 * published by the Free Software Foundation.
 *
 * This code is distributed in the hope that it will be useful, but WITHOUT
 * ANY WARRANTY; without even the implied warranty of MERCHANTABILITY or
 * FITNESS FOR A PARTICULAR PURPOSE.  See the GNU General Public License
 * version 2 for more details (a copy is included in the LICENSE file that
 * accompanied this code).
 *
 * You should have received a copy of the GNU General Public License version
 * 2 along with this work; if not, write to the Free Software Foundation,
 * Inc., 51 Franklin St, Fifth Floor, Boston, MA 02110-1301 USA.
 *
 * Please contact Oracle, 500 Oracle Parkway, Redwood Shores, CA 94065 USA
 * or visit www.oracle.com if you need additional information or have any
 * questions.
 */

package jdk.test.lib.process;

import java.io.ByteArrayOutputStream;
import java.io.IOException;
import java.io.InputStream;
import java.io.OutputStream;
import java.io.PrintStream;
import java.util.ArrayList;
import java.util.Arrays;
import java.util.Collections;
import java.util.concurrent.CountDownLatch;
import java.util.Map;
import java.util.concurrent.ExecutionException;
import java.util.concurrent.Future;
import java.util.concurrent.TimeUnit;
import java.util.concurrent.TimeoutException;
import java.util.function.Predicate;
import java.util.function.Consumer;
import java.util.stream.Collectors;

import jdk.test.lib.JDKToolFinder;
import jdk.test.lib.Utils;

public final class ProcessTools {
    private static final class LineForwarder extends StreamPumper.LinePump {
        private final PrintStream ps;
        private final String prefix;
        LineForwarder(String prefix, PrintStream os) {
            this.ps = os;
            this.prefix = prefix;
        }
        @Override
        protected void processLine(String line) {
            ps.println("[" + prefix + "] " + line);
        }
    }

    private ProcessTools() {
    }

    /**
     * Pumps stdout and stderr from running the process into a String.
     *
     * @param processHandler ProcessHandler to run.
     * @return Output from process.
     * @throws IOException If an I/O error occurs.
     */
    public static OutputBuffer getOutput(ProcessBuilder processBuilder) throws IOException {
        return getOutput(processBuilder.start());
    }

    /**
     * Pumps stdout and stderr the running process into a String.
     *
     * @param process Process to pump.
     * @return Output from process.
     * @throws IOException If an I/O error occurs.
     */
    public static OutputBuffer getOutput(Process process) throws IOException {
        ByteArrayOutputStream stderrBuffer = new ByteArrayOutputStream();
        ByteArrayOutputStream stdoutBuffer = new ByteArrayOutputStream();
        StreamPumper outPumper = new StreamPumper(process.getInputStream(), stdoutBuffer);
        StreamPumper errPumper = new StreamPumper(process.getErrorStream(), stderrBuffer);
        Thread outPumperThread = new Thread(outPumper);
        Thread errPumperThread = new Thread(errPumper);

        outPumperThread.setDaemon(true);
        errPumperThread.setDaemon(true);

        outPumperThread.start();
        errPumperThread.start();

        try {
            process.waitFor();
            outPumperThread.join();
            errPumperThread.join();
        } catch (InterruptedException e) {
            Thread.currentThread().interrupt();
            return null;
        }

        return new OutputBuffer(stdoutBuffer.toString(), stderrBuffer.toString());
    }

    /**
     * <p>Starts a process from its builder.</p>
     * <span>The default redirects of STDOUT and STDERR are started</span>
     * @param name The process name
     * @param processBuilder The process builder
     * @return Returns the initialized process
     * @throws IOException
     */
    public static Process startProcess(String name,
                                       ProcessBuilder processBuilder)
    throws IOException {
        return startProcess(name, processBuilder, (Consumer<String>)null);
    }

    /**
     * <p>Starts a process from its builder.</p>
     * <span>The default redirects of STDOUT and STDERR are started</span>
     * <p>It is possible to monitor the in-streams via the provided {@code consumer}
     * @param name The process name
     * @param consumer {@linkplain Consumer} instance to process the in-streams
     * @param processBuilder The process builder
     * @return Returns the initialized process
     * @throws IOException
     */
    @SuppressWarnings("overloads")
    public static Process startProcess(String name,
                                       ProcessBuilder processBuilder,
                                       Consumer<String> consumer)
    throws IOException {
        try {
            return startProcess(name, processBuilder, consumer, null, -1, TimeUnit.NANOSECONDS);
        } catch (InterruptedException | TimeoutException e) {
            // will never happen
            throw new RuntimeException(e);
        }
    }

    /**
     * <p>Starts a process from its builder.</p>
     * <span>The default redirects of STDOUT and STDERR are started</span>
     * <p>
     * It is possible to wait for the process to get to a warmed-up state
     * via {@linkplain Predicate} condition on the STDOUT
     * </p>
     * @param name The process name
     * @param processBuilder The process builder
     * @param linePredicate The {@linkplain Predicate} to use on the STDOUT
     *                      Used to determine the moment the target app is
     *                      properly warmed-up.
     *                      It can be null - in that case the warmup is skipped.
     * @param timeout The timeout for the warmup waiting; -1 = no wait; 0 = wait forever
     * @param unit The timeout {@linkplain TimeUnit}
     * @return Returns the initialized {@linkplain Process}
     * @throws IOException
     * @throws InterruptedException
     * @throws TimeoutException
     */
    public static Process startProcess(String name,
                                       ProcessBuilder processBuilder,
                                       final Predicate<String> linePredicate,
                                       long timeout,
                                       TimeUnit unit)
    throws IOException, InterruptedException, TimeoutException {
        return startProcess(name, processBuilder, null, linePredicate, timeout, unit);
    }

    /**
     * <p>Starts a process from its builder.</p>
     * <span>The default redirects of STDOUT and STDERR are started</span>
     * <p>
     * It is possible to wait for the process to get to a warmed-up state
     * via {@linkplain Predicate} condition on the STDOUT and monitor the
     * in-streams via the provided {@linkplain Consumer}
     * </p>
     * @param name The process name
     * @param processBuilder The process builder
     * @param lineConsumer  The {@linkplain Consumer} the lines will be forwarded to
     * @param linePredicate The {@linkplain Predicate} to use on the STDOUT
     *                      Used to determine the moment the target app is
     *                      properly warmed-up.
     *                      It can be null - in that case the warmup is skipped.
     * @param timeout The timeout for the warmup waiting; -1 = no wait; 0 = wait forever
     * @param unit The timeout {@linkplain TimeUnit}
     * @return Returns the initialized {@linkplain Process}
     * @throws IOException
     * @throws InterruptedException
     * @throws TimeoutException
     */
    public static Process startProcess(String name,
                                       ProcessBuilder processBuilder,
                                       final Consumer<String> lineConsumer,
                                       final Predicate<String> linePredicate,
                                       long timeout,
                                       TimeUnit unit)
    throws IOException, InterruptedException, TimeoutException {
        System.out.println("["+name+"]:" + processBuilder.command().stream().collect(Collectors.joining(" ")));
        Process p = processBuilder.start();
        StreamPumper stdout = new StreamPumper(p.getInputStream());
        StreamPumper stderr = new StreamPumper(p.getErrorStream());

        stdout.addPump(new LineForwarder(name, System.out));
        stderr.addPump(new LineForwarder(name, System.err));
        if (lineConsumer != null) {
            StreamPumper.LinePump pump = new StreamPumper.LinePump() {
                @Override
                protected void processLine(String line) {
                    lineConsumer.accept(line);
                }
            };
            stdout.addPump(pump);
            stderr.addPump(pump);
        }


        CountDownLatch latch = new CountDownLatch(1);
        if (linePredicate != null) {
            StreamPumper.LinePump pump = new StreamPumper.LinePump() {
                @Override
                protected void processLine(String line) {
                    if (latch.getCount() > 0 && linePredicate.test(line)) {
                        latch.countDown();
                    }
                }
            };
            stdout.addPump(pump);
            stderr.addPump(pump);
        } else {
            latch.countDown();
        }
        final Future<Void> stdoutTask = stdout.process();
        final Future<Void> stderrTask = stderr.process();

        try {
            if (timeout > -1) {
                if (timeout == 0) {
                    latch.await();
                } else {
                    if (!latch.await(Utils.adjustTimeout(timeout), unit)) {
                        throw new TimeoutException();
                    }
                }
            }
        } catch (TimeoutException | InterruptedException e) {
            System.err.println("Failed to start a process (thread dump follows)");
            for(Map.Entry<Thread, StackTraceElement[]> s : Thread.getAllStackTraces().entrySet()) {
                printStack(s.getKey(), s.getValue());
            }

            if (p.isAlive()) {
                p.destroyForcibly();
            }

            stdoutTask.cancel(true);
            stderrTask.cancel(true);
            throw e;
        }

        return new ProcessImpl(p, stdoutTask, stderrTask);
    }

    /**
     * <p>Starts a process from its builder.</p>
     * <span>The default redirects of STDOUT and STDERR are started</span>
     * <p>
     * It is possible to wait for the process to get to a warmed-up state
     * via {@linkplain Predicate} condition on the STDOUT. The warm-up will
     * wait indefinitely.
     * </p>
     * @param name The process name
     * @param processBuilder The process builder
     * @param linePredicate The {@linkplain Predicate} to use on the STDOUT
     *                      Used to determine the moment the target app is
     *                      properly warmed-up.
     *                      It can be null - in that case the warmup is skipped.
     * @return Returns the initialized {@linkplain Process}
     * @throws IOException
     * @throws InterruptedException
     * @throws TimeoutException
     */
    @SuppressWarnings("overloads")
    public static Process startProcess(String name,
                                       ProcessBuilder processBuilder,
                                       final Predicate<String> linePredicate)
    throws IOException, InterruptedException, TimeoutException {
        return startProcess(name, processBuilder, linePredicate, 0, TimeUnit.SECONDS);
    }

    /**
     * Get the process id of the current running Java process
     *
     * @return Process id
     */
    public static long getProcessId() throws Exception {
        return ProcessHandle.current().pid();
<<<<<<< HEAD
    }
    /**
     * Gets the array of strings containing input arguments passed to the VM
     *
     * @return arguments
     */
    public static String[] getVmInputArgs() {
        RuntimeMXBean runtime = ManagementFactory.getRuntimeMXBean();
        List<String> args = runtime.getInputArguments();
        return args.toArray(new String[args.size()]);
=======
>>>>>>> 449dbe18
    }



    /**
     * Create ProcessBuilder using the java launcher from the jdk to be tested and
     * with any platform specific arguments prepended
     */
    public static ProcessBuilder createJavaProcessBuilder(String... command) {
        return createJavaProcessBuilder(false, command);
    }

    /**
     * Create ProcessBuilder using the java launcher from the jdk to be tested,
     * and with any platform specific arguments prepended.
     *
     * @param addTestVmAndJavaOptions If true, adds test.vm.opts and test.java.opts
     *        to the java arguments.
     * @param command Arguments to pass to the java command.
     * @return The ProcessBuilder instance representing the java command.
     */
    public static ProcessBuilder createJavaProcessBuilder(boolean addTestVmAndJavaOptions, String... command) {
        String javapath = JDKToolFinder.getJDKTool("java");

        ArrayList<String> args = new ArrayList<>();
        args.add(javapath);

        args.add("-cp");
        args.add(System.getProperty("java.class.path"));

        if (addTestVmAndJavaOptions) {
            Collections.addAll(args, Utils.getTestJavaOpts());
        }

        Collections.addAll(args, command);

        // Reporting
        StringBuilder cmdLine = new StringBuilder();
        for (String cmd : args)
            cmdLine.append(cmd).append(' ');
        System.out.println("Command line: [" + cmdLine.toString() + "]");

        return new ProcessBuilder(args.toArray(new String[args.size()]));
    }

    private static void printStack(Thread t, StackTraceElement[] stack) {
        System.out.println("\t" +  t +
                           " stack: (length = " + stack.length + ")");
        if (t != null) {
            for (StackTraceElement stack1 : stack) {
                System.out.println("\t" + stack1);
            }
            System.out.println();
        }
    }

    /**
     * Executes a test jvm process, waits for it to finish and returns the process output.
     * The default jvm options from jtreg, test.vm.opts and test.java.opts, are added.
     * The java from the test.jdk is used to execute the command.
     *
     * The command line will be like:
     * {test.jdk}/bin/java {test.vm.opts} {test.java.opts} cmds
     *
     * The jvm process will have exited before this method returns.
     *
     * @param cmds User specifed arguments.
     * @return The output from the process.
     */
    public static OutputAnalyzer executeTestJvm(String... cmds) throws Exception {
        ProcessBuilder pb = createJavaProcessBuilder(Utils.addTestJavaOpts(cmds));
        return executeProcess(pb);
    }

    /**
     * Executes a process, waits for it to finish and returns the process output.
     * The process will have exited before this method returns.
     * @param pb The ProcessBuilder to execute.
     * @return The {@linkplain OutputAnalyzer} instance wrapping the process.
     */
    public static OutputAnalyzer executeProcess(ProcessBuilder pb) throws Exception {
        OutputAnalyzer output = null;
        Process p = null;
        boolean failed = false;
        try {
            p = pb.start();
            output = new OutputAnalyzer(p);
            p.waitFor();

            return output;
        } catch (Throwable t) {
            if (p != null) {
                p.destroyForcibly().waitFor();
            }

            failed = true;
            System.out.println("executeProcess() failed: " + t);
            throw t;
        } finally {
            if (failed) {
                System.err.println(getProcessLog(pb, output));
            }
        }
    }

    /**
     * Executes a process, waits for it to finish and returns the process output.
     *
     * The process will have exited before this method returns.
     *
     * @param cmds The command line to execute.
     * @return The output from the process.
     */
    public static OutputAnalyzer executeProcess(String... cmds) throws Throwable {
        return executeProcess(new ProcessBuilder(cmds));
    }

    /**
     * Used to log command line, stdout, stderr and exit code from an executed process.
     * @param pb The executed process.
     * @param output The output from the process.
     */
    public static String getProcessLog(ProcessBuilder pb, OutputAnalyzer output) {
        String stderr = output == null ? "null" : output.getStderr();
        String stdout = output == null ? "null" : output.getStdout();
        String exitValue = output == null ? "null": Integer.toString(output.getExitValue());
        StringBuilder logMsg = new StringBuilder();
        final String nl = System.getProperty("line.separator");
        logMsg.append("--- ProcessLog ---" + nl);
        logMsg.append("cmd: " + getCommandLine(pb) + nl);
        logMsg.append("exitvalue: " + exitValue + nl);
        logMsg.append("stderr: " + stderr + nl);
        logMsg.append("stdout: " + stdout + nl);

        return logMsg.toString();
    }

    /**
     * @return The full command line for the ProcessBuilder.
     */
    public static String getCommandLine(ProcessBuilder pb) {
        if (pb == null) {
            return "null";
        }
        StringBuilder cmd = new StringBuilder();
        for (String s : pb.command()) {
            cmd.append(s).append(" ");
        }
        return cmd.toString().trim();
    }

    /**
     * Executes a process, waits for it to finish, prints the process output
     * to stdout, and returns the process output.
     *
     * The process will have exited before this method returns.
     *
     * @param cmds The command line to execute.
     * @return The {@linkplain OutputAnalyzer} instance wrapping the process.
     */
    public static OutputAnalyzer executeCommand(String... cmds)
            throws Throwable {
        String cmdLine = Arrays.stream(cmds).collect(Collectors.joining(" "));
        System.out.println("Command line: [" + cmdLine + "]");
        OutputAnalyzer analyzer = ProcessTools.executeProcess(cmds);
        System.out.println(analyzer.getOutput());
        return analyzer;
    }

    /**
     * Executes a process, waits for it to finish, prints the process output
     * to stdout and returns the process output.
     *
     * The process will have exited before this method returns.
     *
     * @param pb The ProcessBuilder to execute.
     * @return The {@linkplain OutputAnalyzer} instance wrapping the process.
     */
    public static OutputAnalyzer executeCommand(ProcessBuilder pb)
            throws Throwable {
        String cmdLine = pb.command().stream().collect(Collectors.joining(" "));
        System.out.println("Command line: [" + cmdLine + "]");
        OutputAnalyzer analyzer = ProcessTools.executeProcess(pb);
        System.out.println(analyzer.getOutput());
        return analyzer;
    }

    private static class ProcessImpl extends Process {

        private final Process p;
        private final Future<Void> stdoutTask;
        private final Future<Void> stderrTask;

        public ProcessImpl(Process p, Future<Void> stdoutTask, Future<Void> stderrTask) {
            this.p = p;
            this.stdoutTask = stdoutTask;
            this.stderrTask = stderrTask;
        }

        @Override
        public OutputStream getOutputStream() {
            return p.getOutputStream();
        }

        @Override
        public InputStream getInputStream() {
            return p.getInputStream();
        }

        @Override
        public InputStream getErrorStream() {
            return p.getErrorStream();
        }

        @Override
        public int waitFor() throws InterruptedException {
            int rslt = p.waitFor();
            waitForStreams();
            return rslt;
        }

        @Override
        public int exitValue() {
            return p.exitValue();
        }

        @Override
        public void destroy() {
            p.destroy();
        }

        @Override
        public long pid() {
            return p.pid();
        }

        @Override
        public boolean isAlive() {
            return p.isAlive();
        }

        @Override
        public Process destroyForcibly() {
            return p.destroyForcibly();
        }

        @Override
        public boolean waitFor(long timeout, TimeUnit unit) throws InterruptedException {
            boolean rslt = p.waitFor(timeout, unit);
            if (rslt) {
                waitForStreams();
            }
            return rslt;
        }

        private void waitForStreams() throws InterruptedException {
            try {
                stdoutTask.get();
            } catch (ExecutionException e) {
            }
            try {
                stderrTask.get();
            } catch (ExecutionException e) {
            }
        }
    }
}<|MERGE_RESOLUTION|>--- conflicted
+++ resolved
@@ -299,19 +299,6 @@
      */
     public static long getProcessId() throws Exception {
         return ProcessHandle.current().pid();
-<<<<<<< HEAD
-    }
-    /**
-     * Gets the array of strings containing input arguments passed to the VM
-     *
-     * @return arguments
-     */
-    public static String[] getVmInputArgs() {
-        RuntimeMXBean runtime = ManagementFactory.getRuntimeMXBean();
-        List<String> args = runtime.getInputArguments();
-        return args.toArray(new String[args.size()]);
-=======
->>>>>>> 449dbe18
     }
 
 
