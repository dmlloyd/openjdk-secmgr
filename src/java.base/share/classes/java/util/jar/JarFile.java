/*
 * Copyright (c) 1997, 2016, Oracle and/or its affiliates. All rights reserved.
 * DO NOT ALTER OR REMOVE COPYRIGHT NOTICES OR THIS FILE HEADER.
 *
 * This code is free software; you can redistribute it and/or modify it
 * under the terms of the GNU General Public License version 2 only, as
 * published by the Free Software Foundation.  Oracle designates this
 * particular file as subject to the "Classpath" exception as provided
 * by Oracle in the LICENSE file that accompanied this code.
 *
 * This code is distributed in the hope that it will be useful, but WITHOUT
 * ANY WARRANTY; without even the implied warranty of MERCHANTABILITY or
 * FITNESS FOR A PARTICULAR PURPOSE.  See the GNU General Public License
 * version 2 for more details (a copy is included in the LICENSE file that
 * accompanied this code).
 *
 * You should have received a copy of the GNU General Public License version
 * 2 along with this work; if not, write to the Free Software Foundation,
 * Inc., 51 Franklin St, Fifth Floor, Boston, MA 02110-1301 USA.
 *
 * Please contact Oracle, 500 Oracle Parkway, Redwood Shores, CA 94065 USA
 * or visit www.oracle.com if you need additional information or have any
 * questions.
 */

package java.util.jar;

import jdk.internal.misc.SharedSecrets;
import jdk.internal.misc.JavaUtilZipFileAccess;
import sun.security.action.GetPropertyAction;
import sun.security.util.ManifestEntryVerifier;
import sun.security.util.SignatureFileVerifier;

import java.io.ByteArrayInputStream;
import java.io.EOFException;
import java.io.File;
import java.io.IOException;
import java.io.InputStream;
import java.lang.ref.SoftReference;
import java.net.URL;
import java.security.CodeSigner;
import java.security.CodeSource;
import java.security.cert.Certificate;
import java.util.ArrayList;
import java.util.Enumeration;
import java.util.List;
import java.util.Locale;
import java.util.Map;
import java.util.NoSuchElementException;
import java.util.Objects;
<<<<<<< HEAD
import java.util.Spliterator;
import java.util.Spliterators;
import java.util.stream.Collector;
=======
import java.util.function.Function;
>>>>>>> c042d5bc
import java.util.stream.Stream;
import java.util.zip.ZipEntry;
import java.util.zip.ZipException;
import java.util.zip.ZipFile;

/**
 * The {@code JarFile} class is used to read the contents of a jar file
 * from any file that can be opened with {@code java.io.RandomAccessFile}.
 * It extends the class {@code java.util.zip.ZipFile} with support
 * for reading an optional {@code Manifest} entry, and support for
 * processing multi-release jar files.  The {@code Manifest} can be used
 * to specify meta-information about the jar file and its entries.
 *
 * <p><a id="multirelease">A multi-release jar file</a> is a jar file that
 * contains a manifest with a main attribute named "Multi-Release",
 * a set of "base" entries, some of which are public classes with public
 * or protected methods that comprise the public interface of the jar file,
 * and a set of "versioned" entries contained in subdirectories of the
 * "META-INF/versions" directory.  The versioned entries are partitioned by the
 * major version of the Java platform.  A versioned entry, with a version
 * {@code n}, {@code 8 < n}, in the "META-INF/versions/{n}" directory overrides
 * the base entry as well as any entry with a version number {@code i} where
 * {@code 8 < i < n}.
 *
 * <p>By default, a {@code JarFile} for a multi-release jar file is configured
 * to process the multi-release jar file as if it were a plain (unversioned) jar
 * file, and as such an entry name is associated with at most one base entry.
 * The {@code JarFile} may be configured to process a multi-release jar file by
 * creating the {@code JarFile} with the
 * {@link JarFile#JarFile(File, boolean, int, Runtime.Version)} constructor.  The
 * {@code Runtime.Version} object sets a maximum version used when searching for
 * versioned entries.  When so configured, an entry name
 * can correspond with at most one base entry and zero or more versioned
 * entries. A search is required to associate the entry name with the latest
 * versioned entry whose version is less than or equal to the maximum version
 * (see {@link #getEntry(String)}).
 *
 * <p>Class loaders that utilize {@code JarFile} to load classes from the
 * contents of {@code JarFile} entries should construct the {@code JarFile}
 * by invoking the {@link JarFile#JarFile(File, boolean, int, Runtime.Version)}
 * constructor with the value {@code Runtime.version()} assigned to the last
 * argument.  This assures that classes compatible with the major
 * version of the running JVM are loaded from multi-release jar files.
 *
 * <p>If the verify flag is on when opening a signed jar file, the content of
 * the file is verified against its signature embedded inside the file. Please
 * note that the verification process does not include validating the signer's
 * certificate. A caller should inspect the return value of
 * {@link JarEntry#getCodeSigners()} to further determine if the signature
 * can be trusted.
 *
 * <p> Unless otherwise noted, passing a {@code null} argument to a constructor
 * or method in this class will cause a {@link NullPointerException} to be
 * thrown.
 *
 * @implNote
 * <div class="block">
 * If the API can not be used to configure a {@code JarFile} (e.g. to override
 * the configuration of a compiled application or library), two {@code System}
 * properties are available.
 * <ul>
 * <li>
 * {@code jdk.util.jar.version} can be assigned a value that is the
 * {@code String} representation of a non-negative integer
 * {@code <= Runtime.version().major()}.  The value is used to set the effective
 * runtime version to something other than the default value obtained by
 * evaluating {@code Runtime.version().major()}. The effective runtime version
 * is the version that the {@link JarFile#JarFile(File, boolean, int, Runtime.Version)}
 * constructor uses when the value of the last argument is
 * {@code JarFile.runtimeVersion()}.
 * </li>
 * <li>
 * {@code jdk.util.jar.enableMultiRelease} can be assigned one of the three
 * {@code String} values <em>true</em>, <em>false</em>, or <em>force</em>.  The
 * value <em>true</em>, the default value, enables multi-release jar file
 * processing.  The value <em>false</em> disables multi-release jar processing,
 * ignoring the "Multi-Release" manifest attribute, and the versioned
 * directories in a multi-release jar file if they exist.  Furthermore,
 * the method {@link JarFile#isMultiRelease()} returns <em>false</em>. The value
 * <em>force</em> causes the {@code JarFile} to be initialized to runtime
 * versioning after construction.  It effectively does the same as this code:
 * {@code (new JarFile(File, boolean, int, JarFile.runtimeVersion())}.
 * </li>
 * </ul>
 * </div>
 *
 * @author  David Connelly
 * @see     Manifest
 * @see     java.util.zip.ZipFile
 * @see     java.util.jar.JarEntry
 * @since   1.2
 */
public
class JarFile extends ZipFile {
    private final static Runtime.Version BASE_VERSION;
    private final static int BASE_VERSION_MAJOR;
    private final static Runtime.Version RUNTIME_VERSION;
    private final static boolean MULTI_RELEASE_ENABLED;
    private final static boolean MULTI_RELEASE_FORCED;
    private SoftReference<Manifest> manRef;
    private JarEntry manEntry;
    private JarVerifier jv;
    private boolean jvInitialized;
    private boolean verify;
    private final Runtime.Version version;  // current version
    private final int versionMajor;         // version.major()
    private boolean isMultiRelease;         // is jar multi-release?

    // indicates if Class-Path attribute present
    private boolean hasClassPathAttribute;
    // true if manifest checked for special attributes
    private volatile boolean hasCheckedSpecialAttributes;

    private static final JavaUtilZipFileAccess JUZFA;

    static {
        // Set up JavaUtilJarAccess in SharedSecrets
        SharedSecrets.setJavaUtilJarAccess(new JavaUtilJarAccessImpl());
        // Get JavaUtilZipFileAccess from SharedSecrets
        JUZFA = jdk.internal.misc.SharedSecrets.getJavaUtilZipFileAccess();
        // multi-release jar file versions >= 9
        BASE_VERSION = Runtime.Version.parse(Integer.toString(8));
        BASE_VERSION_MAJOR = BASE_VERSION.major();
        String jarVersion = GetPropertyAction.privilegedGetProperty("jdk.util.jar.version");
        int runtimeVersion = Runtime.version().major();
        if (jarVersion != null) {
            int jarVer = Integer.parseInt(jarVersion);
            runtimeVersion = (jarVer > runtimeVersion)
                    ? runtimeVersion
                    : Math.max(jarVer, BASE_VERSION_MAJOR);
        }
        RUNTIME_VERSION = Runtime.Version.parse(Integer.toString(runtimeVersion));
        String enableMultiRelease = GetPropertyAction
                .privilegedGetProperty("jdk.util.jar.enableMultiRelease", "true");
        switch (enableMultiRelease) {
            case "true":
            default:
                MULTI_RELEASE_ENABLED = true;
                MULTI_RELEASE_FORCED = false;
                break;
            case "false":
                MULTI_RELEASE_ENABLED = false;
                MULTI_RELEASE_FORCED = false;
                break;
            case "force":
                MULTI_RELEASE_ENABLED = true;
                MULTI_RELEASE_FORCED = true;
                break;
        }
    }

    private static final String META_INF = "META-INF/";

    private static final String META_INF_VERSIONS = META_INF + "versions/";

    /**
     * The JAR manifest file name.
     */
    public static final String MANIFEST_NAME = META_INF + "MANIFEST.MF";

    /**
     * Returns the version that represents the unversioned configuration of a
     * multi-release jar file.
     *
     * @return the version that represents the unversioned configuration
     *
     * @since 9
     */
    public static Runtime.Version baseVersion() {
        return BASE_VERSION;
    }

    /**
     * Returns the version that represents the effective runtime versioned
     * configuration of a multi-release jar file.
     * <p>
     * By default the major version number of the returned {@code Version} will
     * be equal to the major version number of {@code Runtime.version()}.
     * However, if the {@code jdk.util.jar.version} property is set, the
     * returned {@code Version} is derived from that property and major version
     * numbers may not be equal.
     *
     * @return the version that represents the runtime versioned configuration
     *
     * @since 9
     */
    public static Runtime.Version runtimeVersion() {
        return RUNTIME_VERSION;
    }

    /**
     * Creates a new {@code JarFile} to read from the specified
     * file {@code name}. The {@code JarFile} will be verified if
     * it is signed.
     * @param name the name of the jar file to be opened for reading
     * @throws IOException if an I/O error has occurred
     * @throws SecurityException if access to the file is denied
     *         by the SecurityManager
     */
    public JarFile(String name) throws IOException {
        this(new File(name), true, ZipFile.OPEN_READ);
    }

    /**
     * Creates a new {@code JarFile} to read from the specified
     * file {@code name}.
     * @param name the name of the jar file to be opened for reading
     * @param verify whether or not to verify the jar file if
     * it is signed.
     * @throws IOException if an I/O error has occurred
     * @throws SecurityException if access to the file is denied
     *         by the SecurityManager
     */
    public JarFile(String name, boolean verify) throws IOException {
        this(new File(name), verify, ZipFile.OPEN_READ);
    }

    /**
     * Creates a new {@code JarFile} to read from the specified
     * {@code File} object. The {@code JarFile} will be verified if
     * it is signed.
     * @param file the jar file to be opened for reading
     * @throws IOException if an I/O error has occurred
     * @throws SecurityException if access to the file is denied
     *         by the SecurityManager
     */
    public JarFile(File file) throws IOException {
        this(file, true, ZipFile.OPEN_READ);
    }

    /**
     * Creates a new {@code JarFile} to read from the specified
     * {@code File} object.
     * @param file the jar file to be opened for reading
     * @param verify whether or not to verify the jar file if
     * it is signed.
     * @throws IOException if an I/O error has occurred
     * @throws SecurityException if access to the file is denied
     *         by the SecurityManager.
     */
    public JarFile(File file, boolean verify) throws IOException {
        this(file, verify, ZipFile.OPEN_READ);
    }

    /**
     * Creates a new {@code JarFile} to read from the specified
     * {@code File} object in the specified mode.  The mode argument
     * must be either {@code OPEN_READ} or {@code OPEN_READ | OPEN_DELETE}.
     *
     * @param file the jar file to be opened for reading
     * @param verify whether or not to verify the jar file if
     * it is signed.
     * @param mode the mode in which the file is to be opened
     * @throws IOException if an I/O error has occurred
     * @throws IllegalArgumentException
     *         if the {@code mode} argument is invalid
     * @throws SecurityException if access to the file is denied
     *         by the SecurityManager
     * @since 1.3
     */
    public JarFile(File file, boolean verify, int mode) throws IOException {
        this(file, verify, mode, BASE_VERSION);
    }

    /**
     * Creates a new {@code JarFile} to read from the specified
     * {@code File} object in the specified mode.  The mode argument
     * must be either {@code OPEN_READ} or {@code OPEN_READ | OPEN_DELETE}.
     * The version argument, after being converted to a canonical form, is
     * used to configure the {@code JarFile} for processing
     * multi-release jar files.
     * <p>
     * The canonical form derived from the version parameter is
     * {@code Runtime.Version.parse(Integer.toString(n))} where {@code n} is
     * {@code Math.max(version.major(), JarFile.baseVersion().major())}.
     *
     * @param file the jar file to be opened for reading
     * @param verify whether or not to verify the jar file if
     * it is signed.
     * @param mode the mode in which the file is to be opened
     * @param version specifies the release version for a multi-release jar file
     * @throws IOException if an I/O error has occurred
     * @throws IllegalArgumentException
     *         if the {@code mode} argument is invalid
     * @throws SecurityException if access to the file is denied
     *         by the SecurityManager
     * @throws NullPointerException if {@code version} is {@code null}
     * @since 9
     */
    public JarFile(File file, boolean verify, int mode, Runtime.Version version) throws IOException {
        super(file, mode);
        this.verify = verify;
        Objects.requireNonNull(version);
        if (MULTI_RELEASE_FORCED || version.major() == RUNTIME_VERSION.major()) {
            // This deals with the common case where the value from JarFile.runtimeVersion() is passed
            this.version = RUNTIME_VERSION;
        } else if (version.major() <= BASE_VERSION_MAJOR) {
            // This also deals with the common case where the value from JarFile.baseVersion() is passed
            this.version = BASE_VERSION;
        } else {
            // Canonicalize
            this.version = Runtime.Version.parse(Integer.toString(version.major()));
        }
        this.versionMajor = this.version.major();
    }

    /**
     * Returns the maximum version used when searching for versioned entries.
     * <p>
     * If this {@code JarFile} is not a multi-release jar file or is not
     * configured to be processed as such, then the version returned will be the
     * same as that returned from {@link #baseVersion()}.
     *
     * @return the maximum version
     * @since 9
     */
    public final Runtime.Version getVersion() {
        return isMultiRelease() ? this.version : BASE_VERSION;
    }

    /**
     * Indicates whether or not this jar file is a multi-release jar file.
     *
     * @return true if this JarFile is a multi-release jar file
     * @since 9
     */
    public final boolean isMultiRelease() {
        if (isMultiRelease) {
            return true;
        }
        if (MULTI_RELEASE_ENABLED) {
            try {
                checkForSpecialAttributes();
            } catch (IOException io) {
                isMultiRelease = false;
            }
        }
        return isMultiRelease;
    }

    /**
     * Returns the jar file manifest, or {@code null} if none.
     *
     * @return the jar file manifest, or {@code null} if none
     *
     * @throws IllegalStateException
     *         may be thrown if the jar file has been closed
     * @throws IOException  if an I/O error has occurred
     */
    public Manifest getManifest() throws IOException {
        return getManifestFromReference();
    }

    private Manifest getManifestFromReference() throws IOException {
        Manifest man = manRef != null ? manRef.get() : null;

        if (man == null) {

            JarEntry manEntry = getManEntry();

            // If found then load the manifest
            if (manEntry != null) {
                if (verify) {
                    byte[] b = getBytes(manEntry);
                    man = new Manifest(new ByteArrayInputStream(b));
                    if (!jvInitialized) {
                        jv = new JarVerifier(b);
                    }
                } else {
                    man = new Manifest(super.getInputStream(manEntry));
                }
                manRef = new SoftReference<>(man);
            }
        }
        return man;
    }

    private String[] getMetaInfEntryNames() {
        return JUZFA.getMetaInfEntryNames((ZipFile)this);
    }

    /**
     * Returns the {@code JarEntry} for the given base entry name or
     * {@code null} if not found.
     *
     * <p>If this {@code JarFile} is a multi-release jar file and is configured
     * to be processed as such, then a search is performed to find and return
     * a {@code JarEntry} that is the latest versioned entry associated with the
     * given entry name.  The returned {@code JarEntry} is the versioned entry
     * corresponding to the given base entry name prefixed with the string
     * {@code "META-INF/versions/{n}/"}, for the largest value of {@code n} for
     * which an entry exists.  If such a versioned entry does not exist, then
     * the {@code JarEntry} for the base entry is returned, otherwise
     * {@code null} is returned if no entries are found.  The initial value for
     * the version {@code n} is the maximum version as returned by the method
     * {@link JarFile#getVersion()}.
     *
     * @param name the jar file entry name
     * @return the {@code JarEntry} for the given entry name, or
     *         the versioned entry name, or {@code null} if not found
     *
     * @throws IllegalStateException
     *         may be thrown if the jar file has been closed
     *
     * @see java.util.jar.JarEntry
     *
     * @implSpec
     * <div class="block">
     * This implementation invokes {@link JarFile#getEntry(String)}.
     * </div>
     */
    public JarEntry getJarEntry(String name) {
        return (JarEntry)getEntry(name);
    }

    /**
     * Returns the {@code ZipEntry} for the given base entry name or
     * {@code null} if not found.
     *
     * <p>If this {@code JarFile} is a multi-release jar file and is configured
     * to be processed as such, then a search is performed to find and return
     * a {@code ZipEntry} that is the latest versioned entry associated with the
     * given entry name.  The returned {@code ZipEntry} is the versioned entry
     * corresponding to the given base entry name prefixed with the string
     * {@code "META-INF/versions/{n}/"}, for the largest value of {@code n} for
     * which an entry exists.  If such a versioned entry does not exist, then
     * the {@code ZipEntry} for the base entry is returned, otherwise
     * {@code null} is returned if no entries are found.  The initial value for
     * the version {@code n} is the maximum version as returned by the method
     * {@link JarFile#getVersion()}.
     *
     * @param name the jar file entry name
     * @return the {@code ZipEntry} for the given entry name or
     *         the versioned entry name or {@code null} if not found
     *
     * @throws IllegalStateException
     *         may be thrown if the jar file has been closed
     *
     * @see java.util.zip.ZipEntry
     *
     * @implSpec
     * <div class="block">
     * This implementation may return a versioned entry for the requested name
     * even if there is not a corresponding base entry.  This can occur
     * if there is a private or package-private versioned entry that matches.
     * If a subclass overrides this method, assure that the override method
     * invokes {@code super.getEntry(name)} to obtain all versioned entries.
     * </div>
     */
    public ZipEntry getEntry(String name) {
        JarFileEntry je = getEntry0(name);
        if (isMultiRelease()) {
            return getVersionedEntry(name, je);
        }
        return je;
    }

    /**
     * Returns an enumeration of the jar file entries.
     *
     * @return an enumeration of the jar file entries
     * @throws IllegalStateException
     *         may be thrown if the jar file has been closed
     */
    public Enumeration<JarEntry> entries() {
        return JUZFA.entries(this, JarFileEntry::new);
    }

    /**
     * Returns an ordered {@code Stream} over the jar file entries.
     * Entries appear in the {@code Stream} in the order they appear in
     * the central directory of the jar file.
     *
     * @return an ordered {@code Stream} of entries in this jar file
     * @throws IllegalStateException if the jar file has been closed
     * @since 1.8
     */
    public Stream<JarEntry> stream() {
        return JUZFA.stream(this, JarFileEntry::new);
<<<<<<< HEAD
    }

    /**
     * Returns a {@code Stream} of the versioned jar file entries.
     *
     * <p>If this {@code JarFile} is a multi-release jar file and is configured to
     * be processed as such, then an entry in the stream is the latest versioned entry
     * associated with the corresponding base entry name. The maximum version of the
     * latest versioned entry is the version returned by {@link #getVersion()}.
     * The returned stream may include an entry that only exists as a versioned entry.
     *
     * If the jar file is not a multi-release jar file or the {@code JarFile} is not
     * configured for processing a multi-release jar file, this method returns the
     * same stream that {@link #stream()} returns.
     *
     * @return stream of versioned entries
     * @since 10
     */
    public Stream<JarEntry> versionedStream() {

        if (isMultiRelease()) {
            return JUZFA.entryNameStream(this).map(this::getBasename)
                                              .filter(Objects::nonNull)
                                              .distinct()
                                              .map(this::getJarEntry);
        }
        return stream();
    }

    /*
     * Invokes {@ZipFile}'s getEntry to Return a {@code JarFileEntry} for the
     * given entry name or {@code null} if not found.
     */
    private JarFileEntry getEntry0(String name) {
        return (JarFileEntry)JUZFA.getEntry(this, name, JarFileEntry::new);
    }

    private String getBasename(String name) {
        if (name.startsWith(META_INF_VERSIONS)) {
            int off = META_INF_VERSIONS.length();
            int index = name.indexOf('/', off);
            try {
                // filter out dir META-INF/versions/ and META-INF/versions/*/
                // and any entry with version > 'version'
                if (index == -1 || index == (name.length() - 1) ||
                    Integer.parseInt(name, off, index, 10) > versionMajor) {
                    return null;
                }
            } catch (NumberFormatException x) {
                return null; // remove malformed entries silently
            }
            // map to its base name
            return name.substring(index + 1);
        }
        return name;
    }

=======
    }

    /**
     * Returns a {@code Stream} of the versioned jar file entries.
     *
     * <p>If this {@code JarFile} is a multi-release jar file and is configured to
     * be processed as such, then an entry in the stream is the latest versioned entry
     * associated with the corresponding base entry name. The maximum version of the
     * latest versioned entry is the version returned by {@link #getVersion()}.
     * The returned stream may include an entry that only exists as a versioned entry.
     *
     * If the jar file is not a multi-release jar file or the {@code JarFile} is not
     * configured for processing a multi-release jar file, this method returns the
     * same stream that {@link #stream()} returns.
     *
     * @return stream of versioned entries
     * @since 10
     */
    public Stream<JarEntry> versionedStream() {

        if (isMultiRelease()) {
            return JUZFA.entryNameStream(this).map(this::getBasename)
                                              .filter(Objects::nonNull)
                                              .distinct()
                                              .map(this::getJarEntry);
        }
        return stream();
    }

    /*
     * Invokes {@ZipFile}'s getEntry to Return a {@code JarFileEntry} for the
     * given entry name or {@code null} if not found.
     */
    private JarFileEntry getEntry0(String name) {
        // Not using a lambda/method reference here to optimize startup time
        Function<String, JarEntry> newJarFileEntryFn = new Function<>() {
            @Override
            public JarEntry apply(String name) {
                return new JarFileEntry(name);
            }
        };
        return (JarFileEntry)JUZFA.getEntry(this, name, newJarFileEntryFn);
    }

    private String getBasename(String name) {
        if (name.startsWith(META_INF_VERSIONS)) {
            int off = META_INF_VERSIONS.length();
            int index = name.indexOf('/', off);
            try {
                // filter out dir META-INF/versions/ and META-INF/versions/*/
                // and any entry with version > 'version'
                if (index == -1 || index == (name.length() - 1) ||
                    Integer.parseInt(name, off, index, 10) > versionMajor) {
                    return null;
                }
            } catch (NumberFormatException x) {
                return null; // remove malformed entries silently
            }
            // map to its base name
            return name.substring(index + 1);
        }
        return name;
    }

>>>>>>> c042d5bc
    private JarEntry getVersionedEntry(String name, JarEntry je) {
        if (BASE_VERSION_MAJOR < versionMajor) {
            if (!name.startsWith(META_INF)) {
                // search for versioned entry
                int v = versionMajor;
                while (v > BASE_VERSION_MAJOR) {
                    JarFileEntry vje = getEntry0(META_INF_VERSIONS + v + "/" + name);
                    if (vje != null) {
                        return vje.withBasename(name);
                    }
                    v--;
                }
            }
        }
        return je;
    }

    // placeholder for now
    String getRealName(JarEntry entry) {
        return entry.getRealName();
    }

    private class JarFileEntry extends JarEntry {
        private String basename;

        JarFileEntry(String name) {
            super(name);
            this.basename = name;
        }

        JarFileEntry(String name, ZipEntry vze) {
            super(vze);
            this.basename = name;
        }

        @Override
        public Attributes getAttributes() throws IOException {
            Manifest man = JarFile.this.getManifest();
            if (man != null) {
                return man.getAttributes(super.getName());
            } else {
                return null;
            }
        }

        @Override
        public Certificate[] getCertificates() {
            try {
                maybeInstantiateVerifier();
            } catch (IOException e) {
                throw new RuntimeException(e);
            }
            if (certs == null && jv != null) {
                certs = jv.getCerts(JarFile.this, realEntry());
            }
            return certs == null ? null : certs.clone();
        }

        @Override
        public CodeSigner[] getCodeSigners() {
            try {
                maybeInstantiateVerifier();
            } catch (IOException e) {
                throw new RuntimeException(e);
            }
            if (signers == null && jv != null) {
                signers = jv.getCodeSigners(JarFile.this, realEntry());
            }
            return signers == null ? null : signers.clone();
        }

        @Override
        public String getRealName() {
            return super.getName();
        }

        @Override
        public String getName() {
            return basename;
        }

        JarFileEntry realEntry() {
            if (isMultiRelease() && versionMajor != BASE_VERSION_MAJOR) {
                String entryName = super.getName();
                return entryName == basename || entryName.equals(basename) ?
                        this : new JarFileEntry(entryName, this);
            }
            return this;
        }

        // changes the basename, returns "this"
        JarFileEntry withBasename(String name) {
            basename = name;
            return this;
        }
    }

    /*
     * Ensures that the JarVerifier has been created if one is
     * necessary (i.e., the jar appears to be signed.) This is done as
     * a quick check to avoid processing of the manifest for unsigned
     * jars.
     */
    private void maybeInstantiateVerifier() throws IOException {
        if (jv != null) {
            return;
        }

        if (verify) {
            String[] names = getMetaInfEntryNames();
            if (names != null) {
                for (String nameLower : names) {
                    String name = nameLower.toUpperCase(Locale.ENGLISH);
                    if (name.endsWith(".DSA") ||
                        name.endsWith(".RSA") ||
                        name.endsWith(".EC") ||
                        name.endsWith(".SF")) {
                        // Assume since we found a signature-related file
                        // that the jar is signed and that we therefore
                        // need a JarVerifier and Manifest
                        getManifest();
                        return;
                    }
                }
            }
            // No signature-related files; don't instantiate a
            // verifier
            verify = false;
        }
    }

    /*
     * Initializes the verifier object by reading all the manifest
     * entries and passing them to the verifier.
     */
    private void initializeVerifier() {
        ManifestEntryVerifier mev = null;

        // Verify "META-INF/" entries...
        try {
            String[] names = getMetaInfEntryNames();
            if (names != null) {
                for (String name : names) {
                    String uname = name.toUpperCase(Locale.ENGLISH);
                    if (MANIFEST_NAME.equals(uname)
                            || SignatureFileVerifier.isBlockOrSF(uname)) {
                        JarEntry e = getJarEntry(name);
                        if (e == null) {
                            throw new JarException("corrupted jar file");
                        }
                        if (mev == null) {
                            mev = new ManifestEntryVerifier
                                (getManifestFromReference());
                        }
                        byte[] b = getBytes(e);
                        if (b != null && b.length > 0) {
                            jv.beginEntry(e, mev);
                            jv.update(b.length, b, 0, b.length, mev);
                            jv.update(-1, null, 0, 0, mev);
                        }
                    }
                }
            }
        } catch (IOException ex) {
            // if we had an error parsing any blocks, just
            // treat the jar file as being unsigned
            jv = null;
            verify = false;
            if (JarVerifier.debug != null) {
                JarVerifier.debug.println("jarfile parsing error!");
                ex.printStackTrace();
            }
        }

        // if after initializing the verifier we have nothing
        // signed, we null it out.

        if (jv != null) {

            jv.doneWithMeta();
            if (JarVerifier.debug != null) {
                JarVerifier.debug.println("done with meta!");
            }

            if (jv.nothingToVerify()) {
                if (JarVerifier.debug != null) {
                    JarVerifier.debug.println("nothing to verify!");
                }
                jv = null;
                verify = false;
            }
        }
    }

    /*
     * Reads all the bytes for a given entry. Used to process the
     * META-INF files.
     */
    private byte[] getBytes(ZipEntry ze) throws IOException {
        try (InputStream is = super.getInputStream(ze)) {
            int len = (int)ze.getSize();
            int bytesRead;
            byte[] b;
            // trust specified entry sizes when reasonably small
            if (len != -1 && len <= 65535) {
                b = new byte[len];
                bytesRead = is.readNBytes(b, 0, len);
            } else {
                b = is.readAllBytes();
                bytesRead = b.length;
            }
            if (len != -1 && len != bytesRead) {
                throw new EOFException("Expected:" + len + ", read:" + bytesRead);
            }
            return b;
        }
    }

    /**
     * Returns an input stream for reading the contents of the specified
     * zip file entry.
     * @param ze the zip file entry
     * @return an input stream for reading the contents of the specified
     *         zip file entry
     * @throws ZipException if a zip file format error has occurred
     * @throws IOException if an I/O error has occurred
     * @throws SecurityException if any of the jar file entries
     *         are incorrectly signed.
     * @throws IllegalStateException
     *         may be thrown if the jar file has been closed
     */
    public synchronized InputStream getInputStream(ZipEntry ze)
        throws IOException
    {
        maybeInstantiateVerifier();
        if (jv == null) {
            return super.getInputStream(ze);
        }
        if (!jvInitialized) {
            initializeVerifier();
            jvInitialized = true;
            // could be set to null after a call to
            // initializeVerifier if we have nothing to
            // verify
            if (jv == null)
                return super.getInputStream(ze);
        }

        // wrap a verifier stream around the real stream
        return new JarVerifier.VerifierStream(
            getManifestFromReference(),
            verifiableEntry(ze),
            super.getInputStream(ze),
            jv);
    }

    private JarEntry verifiableEntry(ZipEntry ze) {
        if (ze instanceof JarFileEntry) {
            // assure the name and entry match for verification
            return ((JarFileEntry)ze).realEntry();
        }
        ze = getJarEntry(ze.getName());
        if (ze instanceof JarFileEntry) {
            return ((JarFileEntry)ze).realEntry();
        }
        return (JarEntry)ze;
    }

    // Statics for hand-coded Boyer-Moore search
    private static final byte[] CLASSPATH_CHARS =
            {'C','L','A','S','S','-','P','A','T','H', ':', ' '};

    // The bad character shift for "class-path: "
    private static final byte[] CLASSPATH_LASTOCC;

    // The good suffix shift for "class-path: "
    private static final byte[] CLASSPATH_OPTOSFT;

    private static final byte[] MULTIRELEASE_CHARS =
            {'M','U','L','T','I','-','R','E','L','E', 'A', 'S', 'E', ':',
                    ' ', 'T', 'R', 'U', 'E'};

    // The bad character shift for "multi-release: true"
    private static final byte[] MULTIRELEASE_LASTOCC;

    // The good suffix shift for "multi-release: true"
    private static final byte[] MULTIRELEASE_OPTOSFT;

    static {
        CLASSPATH_LASTOCC = new byte[65];
        CLASSPATH_OPTOSFT = new byte[12];
        CLASSPATH_LASTOCC[(int)'C' - 32] = 1;
        CLASSPATH_LASTOCC[(int)'L' - 32] = 2;
        CLASSPATH_LASTOCC[(int)'S' - 32] = 5;
        CLASSPATH_LASTOCC[(int)'-' - 32] = 6;
        CLASSPATH_LASTOCC[(int)'P' - 32] = 7;
        CLASSPATH_LASTOCC[(int)'A' - 32] = 8;
        CLASSPATH_LASTOCC[(int)'T' - 32] = 9;
        CLASSPATH_LASTOCC[(int)'H' - 32] = 10;
        CLASSPATH_LASTOCC[(int)':' - 32] = 11;
        CLASSPATH_LASTOCC[(int)' ' - 32] = 12;
        for (int i = 0; i < 11; i++) {
            CLASSPATH_OPTOSFT[i] = 12;
        }
        CLASSPATH_OPTOSFT[11] = 1;

        MULTIRELEASE_LASTOCC = new byte[65];
        MULTIRELEASE_OPTOSFT = new byte[19];
        MULTIRELEASE_LASTOCC[(int)'M' - 32] = 1;
        MULTIRELEASE_LASTOCC[(int)'I' - 32] = 5;
        MULTIRELEASE_LASTOCC[(int)'-' - 32] = 6;
        MULTIRELEASE_LASTOCC[(int)'L' - 32] = 9;
        MULTIRELEASE_LASTOCC[(int)'A' - 32] = 11;
        MULTIRELEASE_LASTOCC[(int)'S' - 32] = 12;
        MULTIRELEASE_LASTOCC[(int)':' - 32] = 14;
        MULTIRELEASE_LASTOCC[(int)' ' - 32] = 15;
        MULTIRELEASE_LASTOCC[(int)'T' - 32] = 16;
        MULTIRELEASE_LASTOCC[(int)'R' - 32] = 17;
        MULTIRELEASE_LASTOCC[(int)'U' - 32] = 18;
        MULTIRELEASE_LASTOCC[(int)'E' - 32] = 19;
        for (int i = 0; i < 17; i++) {
            MULTIRELEASE_OPTOSFT[i] = 19;
        }
        MULTIRELEASE_OPTOSFT[17] = 6;
        MULTIRELEASE_OPTOSFT[18] = 1;
    }

    private JarEntry getManEntry() {
        if (manEntry == null) {
            // First look up manifest entry using standard name
            JarEntry manEntry = getEntry0(MANIFEST_NAME);
            if (manEntry == null) {
                // If not found, then iterate through all the "META-INF/"
                // entries to find a match.
                String[] names = getMetaInfEntryNames();
                if (names != null) {
                    for (String name : names) {
                        if (MANIFEST_NAME.equals(name.toUpperCase(Locale.ENGLISH))) {
                            manEntry = getEntry0(name);
                            break;
                        }
                    }
                }
            }
            this.manEntry = manEntry;
        }
        return manEntry;
    }

   /**
    * Returns {@code true} iff this JAR file has a manifest with the
    * Class-Path attribute
    */
    boolean hasClassPathAttribute() throws IOException {
        checkForSpecialAttributes();
        return hasClassPathAttribute;
    }

    /**
     * Returns true if the pattern {@code src} is found in {@code b}.
     * The {@code lastOcc} array is the precomputed bad character shifts.
     * Since there are no repeated substring in our search strings,
     * the good suffix shifts can be replaced with a comparison.
     */
    private int match(byte[] src, byte[] b, byte[] lastOcc, byte[] optoSft) {
        int len = src.length;
        int last = b.length - len;
        int i = 0;
        next:
        while (i <= last) {
            for (int j = (len - 1); j >= 0; j--) {
                byte c = b[i + j];
                if (c >= ' ' && c <= 'z') {
                    if (c >= 'a') c -= 32; // Canonicalize

                    if (c != src[j]) {
                        // no match
                        int badShift = lastOcc[c - 32];
                        i += Math.max(j + 1 - badShift, optoSft[j]);
                        continue next;
                    }
                } else {
                    // no match, character not valid for name
                    i += len;
                    continue next;
                }
            }
            return i;
        }
        return -1;
    }

    /**
     * On first invocation, check if the JAR file has the Class-Path
     * and the Multi-Release attribute. A no-op on subsequent calls.
     */
    private void checkForSpecialAttributes() throws IOException {
        if (hasCheckedSpecialAttributes) {
            return;
        }
        synchronized (this) {
            if (hasCheckedSpecialAttributes) {
                return;
            }
            JarEntry manEntry = getManEntry();
            if (manEntry != null) {
                byte[] b = getBytes(manEntry);
                hasClassPathAttribute = match(CLASSPATH_CHARS, b,
                        CLASSPATH_LASTOCC, CLASSPATH_OPTOSFT) != -1;
                // is this a multi-release jar file
                if (MULTI_RELEASE_ENABLED) {
                    int i = match(MULTIRELEASE_CHARS, b, MULTIRELEASE_LASTOCC,
                            MULTIRELEASE_OPTOSFT);
                    if (i != -1) {
                        i += MULTIRELEASE_CHARS.length;
                        if (i < b.length) {
                            byte c = b[i++];
                            // Check that the value is followed by a newline
                            // and does not have a continuation
                            if (c == '\n' &&
                                    (i == b.length || b[i] != ' ')) {
                                isMultiRelease = true;
                            } else if (c == '\r') {
                                if (i == b.length) {
                                    isMultiRelease = true;
                                } else {
                                    c = b[i++];
                                    if (c == '\n') {
                                        if (i == b.length || b[i] != ' ') {
                                            isMultiRelease = true;
                                        }
                                    } else if (c != ' ') {
                                        isMultiRelease = true;
                                    }
                                }
                            }
                        }
                    }
                }
            }
            hasCheckedSpecialAttributes = true;
        }
    }

    private synchronized void ensureInitialization() {
        try {
            maybeInstantiateVerifier();
        } catch (IOException e) {
            throw new RuntimeException(e);
        }
        if (jv != null && !jvInitialized) {
            initializeVerifier();
            jvInitialized = true;
        }
    }

    /*
     * Returns a versioned {@code JarFileEntry} for the given entry,
     * if there is one. Otherwise returns the original entry. This
     * is invoked by the {@code entries2} for verifier.
     */
    JarEntry newEntry(JarEntry je) {
        if (isMultiRelease()) {
            return getVersionedEntry(je.getName(), je);
        }
        return je;
    }

    /*
     * Returns a versioned {@code JarFileEntry} for the given entry
     * name, if there is one. Otherwise returns a {@code JarFileEntry}
     * with the given name. It is invoked from JarVerifier's entries2
     * for {@code singers}.
     */
    JarEntry newEntry(String name) {
        if (isMultiRelease()) {
            JarEntry vje = getVersionedEntry(name, (JarEntry)null);
            if (vje != null) {
                return vje;
            }
        }
        return new JarFileEntry(name);
    }

    Enumeration<String> entryNames(CodeSource[] cs) {
        ensureInitialization();
        if (jv != null) {
            return jv.entryNames(this, cs);
        }

        /*
         * JAR file has no signed content. Is there a non-signing
         * code source?
         */
        boolean includeUnsigned = false;
        for (CodeSource c : cs) {
            if (c.getCodeSigners() == null) {
                includeUnsigned = true;
                break;
            }
        }
        if (includeUnsigned) {
            return unsignedEntryNames();
        } else {
            return new Enumeration<>() {

                public boolean hasMoreElements() {
                    return false;
                }

                public String nextElement() {
                    throw new NoSuchElementException();
                }
            };
        }
    }

    /**
     * Returns an enumeration of the zip file entries
     * excluding internal JAR mechanism entries and including
     * signed entries missing from the ZIP directory.
     */
    Enumeration<JarEntry> entries2() {
        ensureInitialization();
        if (jv != null) {
            return jv.entries2(this, JUZFA.entries(JarFile.this,
                                                   JarFileEntry::new));
        }

        // screen out entries which are never signed
        final var unfilteredEntries = JUZFA.entries(JarFile.this, JarFileEntry::new);

        return new Enumeration<>() {

            JarEntry entry;

            public boolean hasMoreElements() {
                if (entry != null) {
                    return true;
                }
                while (unfilteredEntries.hasMoreElements()) {
                    JarEntry je = unfilteredEntries.nextElement();
                    if (JarVerifier.isSigningRelated(je.getName())) {
                        continue;
                    }
                    entry = je;
                    return true;
                }
                return false;
            }

            public JarEntry nextElement() {
                if (hasMoreElements()) {
                    JarEntry je = entry;
                    entry = null;
                    return newEntry(je);
                }
                throw new NoSuchElementException();
            }
        };
    }

    CodeSource[] getCodeSources(URL url) {
        ensureInitialization();
        if (jv != null) {
            return jv.getCodeSources(this, url);
        }

        /*
         * JAR file has no signed content. Is there a non-signing
         * code source?
         */
        Enumeration<String> unsigned = unsignedEntryNames();
        if (unsigned.hasMoreElements()) {
            return new CodeSource[]{JarVerifier.getUnsignedCS(url)};
        } else {
            return null;
        }
    }

    private Enumeration<String> unsignedEntryNames() {
        final Enumeration<JarEntry> entries = entries();
        return new Enumeration<>() {

            String name;

            /*
             * Grab entries from ZIP directory but screen out
             * metadata.
             */
            public boolean hasMoreElements() {
                if (name != null) {
                    return true;
                }
                while (entries.hasMoreElements()) {
                    String value;
                    ZipEntry e = entries.nextElement();
                    value = e.getName();
                    if (e.isDirectory() || JarVerifier.isSigningRelated(value)) {
                        continue;
                    }
                    name = value;
                    return true;
                }
                return false;
            }

            public String nextElement() {
                if (hasMoreElements()) {
                    String value = name;
                    name = null;
                    return value;
                }
                throw new NoSuchElementException();
            }
        };
    }

    CodeSource getCodeSource(URL url, String name) {
        ensureInitialization();
        if (jv != null) {
            if (jv.eagerValidation) {
                CodeSource cs = null;
                JarEntry je = getJarEntry(name);
                if (je != null) {
                    cs = jv.getCodeSource(url, this, je);
                } else {
                    cs = jv.getCodeSource(url, name);
                }
                return cs;
            } else {
                return jv.getCodeSource(url, name);
            }
        }

        return JarVerifier.getUnsignedCS(url);
    }

    void setEagerValidation(boolean eager) {
        try {
            maybeInstantiateVerifier();
        } catch (IOException e) {
            throw new RuntimeException(e);
        }
        if (jv != null) {
            jv.setEagerValidation(eager);
        }
    }

    List<Object> getManifestDigests() {
        ensureInitialization();
        if (jv != null) {
            return jv.getManifestDigests();
        }
        return new ArrayList<>();
    }
}<|MERGE_RESOLUTION|>--- conflicted
+++ resolved
@@ -45,16 +45,9 @@
 import java.util.Enumeration;
 import java.util.List;
 import java.util.Locale;
-import java.util.Map;
 import java.util.NoSuchElementException;
 import java.util.Objects;
-<<<<<<< HEAD
-import java.util.Spliterator;
-import java.util.Spliterators;
-import java.util.stream.Collector;
-=======
 import java.util.function.Function;
->>>>>>> c042d5bc
 import java.util.stream.Stream;
 import java.util.zip.ZipEntry;
 import java.util.zip.ZipException;
@@ -534,7 +527,6 @@
      */
     public Stream<JarEntry> stream() {
         return JUZFA.stream(this, JarFileEntry::new);
-<<<<<<< HEAD
     }
 
     /**
@@ -569,7 +561,14 @@
      * given entry name or {@code null} if not found.
      */
     private JarFileEntry getEntry0(String name) {
-        return (JarFileEntry)JUZFA.getEntry(this, name, JarFileEntry::new);
+        // Not using a lambda/method reference here to optimize startup time
+        Function<String, JarEntry> newJarFileEntryFn = new Function<>() {
+            @Override
+            public JarEntry apply(String name) {
+                return new JarFileEntry(name);
+            }
+        };
+        return (JarFileEntry)JUZFA.getEntry(this, name, newJarFileEntryFn);
     }
 
     private String getBasename(String name) {
@@ -592,72 +591,6 @@
         return name;
     }
 
-=======
-    }
-
-    /**
-     * Returns a {@code Stream} of the versioned jar file entries.
-     *
-     * <p>If this {@code JarFile} is a multi-release jar file and is configured to
-     * be processed as such, then an entry in the stream is the latest versioned entry
-     * associated with the corresponding base entry name. The maximum version of the
-     * latest versioned entry is the version returned by {@link #getVersion()}.
-     * The returned stream may include an entry that only exists as a versioned entry.
-     *
-     * If the jar file is not a multi-release jar file or the {@code JarFile} is not
-     * configured for processing a multi-release jar file, this method returns the
-     * same stream that {@link #stream()} returns.
-     *
-     * @return stream of versioned entries
-     * @since 10
-     */
-    public Stream<JarEntry> versionedStream() {
-
-        if (isMultiRelease()) {
-            return JUZFA.entryNameStream(this).map(this::getBasename)
-                                              .filter(Objects::nonNull)
-                                              .distinct()
-                                              .map(this::getJarEntry);
-        }
-        return stream();
-    }
-
-    /*
-     * Invokes {@ZipFile}'s getEntry to Return a {@code JarFileEntry} for the
-     * given entry name or {@code null} if not found.
-     */
-    private JarFileEntry getEntry0(String name) {
-        // Not using a lambda/method reference here to optimize startup time
-        Function<String, JarEntry> newJarFileEntryFn = new Function<>() {
-            @Override
-            public JarEntry apply(String name) {
-                return new JarFileEntry(name);
-            }
-        };
-        return (JarFileEntry)JUZFA.getEntry(this, name, newJarFileEntryFn);
-    }
-
-    private String getBasename(String name) {
-        if (name.startsWith(META_INF_VERSIONS)) {
-            int off = META_INF_VERSIONS.length();
-            int index = name.indexOf('/', off);
-            try {
-                // filter out dir META-INF/versions/ and META-INF/versions/*/
-                // and any entry with version > 'version'
-                if (index == -1 || index == (name.length() - 1) ||
-                    Integer.parseInt(name, off, index, 10) > versionMajor) {
-                    return null;
-                }
-            } catch (NumberFormatException x) {
-                return null; // remove malformed entries silently
-            }
-            // map to its base name
-            return name.substring(index + 1);
-        }
-        return name;
-    }
-
->>>>>>> c042d5bc
     private JarEntry getVersionedEntry(String name, JarEntry je) {
         if (BASE_VERSION_MAJOR < versionMajor) {
             if (!name.startsWith(META_INF)) {
